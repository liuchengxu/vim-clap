#!/usr/bin/env python
# -*- coding: utf-8 -*-

import vim
from clap.fzy_impl import fzy_scorer


def fuzzy_match_py(query, candidates):
    scored = []

    for c in candidates:
        score, indices = fzy_scorer(query, c)
        if score != float("-inf"):
            scored.append({'score': score, 'indices': indices, 'text': c})

    ranked = sorted(scored, key=lambda x: x['score'], reverse=True)

    indices = []
    filtered = []
    for r in ranked:
        filtered.append(r['text'])
        indices.append(r['indices'])

    return (indices, filtered)
<<<<<<< HEAD
=======


def clap_fzy_py():
    return fuzzy_match_py(vim.eval("a:query"), vim.eval("a:candidates"))

>>>>>>> 93c6e795

try:
    from clap.fuzzymatch_rs import fuzzy_match as fuzzy_match_rs

<<<<<<< HEAD
def clap_fzy_py():
    return fuzzy_match_py(vim.eval("a:query"), vim.eval("a:candidates"))


try:
    from .fuzzymatch_rs import fuzzy_match as fuzzy_match_rs

=======
>>>>>>> 93c6e795
    def clap_fzy_rs():
        return fuzzy_match_rs(vim.eval("a:query"), vim.eval("a:candidates"))
except Exception:
    pass<|MERGE_RESOLUTION|>--- conflicted
+++ resolved
@@ -22,28 +22,15 @@
         indices.append(r['indices'])
 
     return (indices, filtered)
-<<<<<<< HEAD
-=======
 
 
 def clap_fzy_py():
     return fuzzy_match_py(vim.eval("a:query"), vim.eval("a:candidates"))
 
->>>>>>> 93c6e795
 
 try:
     from clap.fuzzymatch_rs import fuzzy_match as fuzzy_match_rs
 
-<<<<<<< HEAD
-def clap_fzy_py():
-    return fuzzy_match_py(vim.eval("a:query"), vim.eval("a:candidates"))
-
-
-try:
-    from .fuzzymatch_rs import fuzzy_match as fuzzy_match_rs
-
-=======
->>>>>>> 93c6e795
     def clap_fzy_rs():
         return fuzzy_match_rs(vim.eval("a:query"), vim.eval("a:candidates"))
 except Exception:
