--- conflicted
+++ resolved
@@ -2,18 +2,11 @@
 # -*- coding: utf-8 -*-
 
 import vim
-<<<<<<< HEAD
 
 from clap.fzy_impl import fzy_scorer, substr_scorer
 
 
 def apply_score(scorer, query, candidates):
-=======
-from clap.fzy_impl import fzy_scorer
-
-
-def fuzzy_match_py(query, candidates):
->>>>>>> fd2e0426
     scored = []
 
     for c in candidates:
@@ -24,7 +17,7 @@
     return scored
 
 
-def fuzzy_match(query, candidates):
+def fuzzy_match_py(query, candidates):
     if ' ' in query:
         scorer = substr_scorer
     else:
