[package]
name = "fuzzy_filter"
version = "0.1.0"
authors = ["Liu-Cheng Xu <xuliuchengxlc@gmail.com>"]
edition = "2018"
license = "MIT"
publish = false
homepage = "https://github.com/liuchengxu/vim-clap"
categories = ["Fuzzy Filter Library"]

[dependencies]
rayon = "1.2"
anyhow = "1.0"
structopt = "0.3"
fuzzy-matcher = "0.3.1"

<<<<<<< HEAD
fulf = { path = "../fulf" }
=======
subprocess = { git = "https://github.com/hniksic/rust-subprocess", optional = true }

extracted_fzy = { path = "../extracted_fzy" }
>>>>>>> 10ce5cb3

[target.'cfg(not(windows))'.dev-dependencies]
termion = "1.5.1"

[features]
default = ["enable_dyn"]
# Allow dynamic filtering
# Avoid introduce needless dependency in pythonx/clap/fuzzymatch-rs as it's sync only.
enable_dyn = ["subprocess"]<|MERGE_RESOLUTION|>--- conflicted
+++ resolved
@@ -14,13 +14,9 @@
 structopt = "0.3"
 fuzzy-matcher = "0.3.1"
 
-<<<<<<< HEAD
 fulf = { path = "../fulf" }
-=======
+
 subprocess = { git = "https://github.com/hniksic/rust-subprocess", optional = true }
-
-extracted_fzy = { path = "../extracted_fzy" }
->>>>>>> 10ce5cb3
 
 [target.'cfg(not(windows))'.dev-dependencies]
 termion = "1.5.1"
