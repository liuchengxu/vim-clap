--- conflicted
+++ resolved
@@ -192,16 +192,10 @@
 
     #[test]
     fn test_parse_highlight_groups() {
-        // use tree_sitter_core::Query;
-        // use tree_sitter_tags::TagsConfiguration;
-        // use tree_sitter_tags::TagsContext;
-
-<<<<<<< HEAD
+        // use tree_sitter_core::{Query, QueryCursor, TextProvider};
+        // use tree_sitter_tags::{TagsConfiguration, TagsContext};
+
         // let mut context = TagsContext::new();
-=======
-        use tree_sitter_core::{Query, QueryCursor, TextProvider};
-        use tree_sitter_tags::{TagsConfiguration, TagsContext};
->>>>>>> 33ed2f06
 
         // let language = tree_sitter_rust::language();
         // let mut parser = tree_sitter_core::Parser::new();
@@ -219,49 +213,23 @@
         // println!("i: {i}, name: {name}");
         // }
 
-<<<<<<< HEAD
-        // let rust_config =
-        // TagsConfiguration::new(tree_sitter_rust::language(), tags_query, "").unwrap();
-
-        // let (tags, _) = context
-        // .generate_tags(&rust_config, source_code, None)
-        // .unwrap();
-
-=======
-        let capture_names = query.capture_names();
-        for (i, name) in query.capture_names().iter().enumerate() {
-            println!("i: {i}, name: {name}");
-        }
-
-        let mut cursor = QueryCursor::new();
-        let matches = cursor.matches(&query, tree.root_node(), source_code.as_slice());
-
-        for mat in matches {
-            for cap in mat.captures {
-                let index = Some(cap.index);
-                let range = cap.node.byte_range();
-                if capture_names[cap.index as usize].starts_with("name.definition") {
-
-                println!(
-                    "===== index: {index:?} {}, range: {:?}, text: {}",
-                    &capture_names[cap.index as usize],
-                    &range,
-                    String::from_utf8_lossy(&source_code[range.clone()]),
-                );
-                }
-            }
-        }
-
-        // let rust_config =
-        // TagsConfiguration::new(tree_sitter_rust::language(), tags_query, "").unwrap();
-
-        // let (tags, _) = context
-        // .generate_tags(&rust_config, source_code, None)
-        // .unwrap();
-
->>>>>>> 33ed2f06
-        // for tag in tags {
-        // println!("tag: {tag:?}");
+        // let mut cursor = QueryCursor::new();
+        // let matches = cursor.matches(&query, tree.root_node(), source_code.as_slice());
+
+        // for mat in matches {
+        // for cap in mat.captures {
+        // let index = Some(cap.index);
+        // let range = cap.node.byte_range();
+        // if capture_names[cap.index as usize].starts_with("name.definition") {
+
+        // println!(
+        // "===== index: {index:?} {}, range: {:?}, text: {}",
+        // &capture_names[cap.index as usize],
+        // &range,
+        // String::from_utf8_lossy(&source_code[range.clone()]),
+        // );
+        // }
+        // }
         // }
     }
 }