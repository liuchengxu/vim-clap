--- conflicted
+++ resolved
@@ -3,91 +3,15 @@
 //! This module requires the executable rg with `--json` and `--pcre2` is installed in the system.
 
 use std::collections::HashMap;
-use std::convert::TryFrom;
 use std::path::PathBuf;
 
 use anyhow::Result;
 use structopt::StructOpt;
 
-<<<<<<< HEAD
 use crate::dumb_analyzer::{
     find_occurrence_matches_by_ext, get_comments_by_ext, get_language_by_ext, DefinitionRules,
 };
 use crate::tools::ripgrep::{Match, Word};
-=======
-use crate::process::tokio::TokioCommand;
-use crate::tools::ripgrep::{Match, Word};
-
-static RG_PCRE2_REGEX_RULES: OnceCell<HashMap<String, DefinitionRules>> = OnceCell::new();
-
-static LANGUAGE_COMMENT_TABLE: OnceCell<HashMap<String, Vec<String>>> = OnceCell::new();
-
-/// Map of file extension to language.
-///
-/// https://github.com/BurntSushi/ripgrep/blob/20534fad04/crates/ignore/src/default_types.rs
-static LANGUAGE_EXT_TABLE: Lazy<HashMap<String, String>> = Lazy::new(|| {
-    vec![
-        ("clj", "clojure"),
-        ("cpp", "cpp"),
-        ("go", "go"),
-        ("java", "java"),
-        ("lua", "lua"),
-        ("py", "python"),
-        ("r", "r"),
-        ("rb", "ruby"),
-        ("rs", "rust"),
-        ("scala", "scala"),
-    ]
-    .into_iter()
-    .map(|(k, v)| (k.into(), v.into()))
-    .collect()
-});
-
-/// Finds the language given the file extension.
-pub fn get_language_by_ext(ext: &str) -> Result<&str> {
-    LANGUAGE_EXT_TABLE
-        .get(ext)
-        .map(|x| x.as_str())
-        .ok_or_else(|| anyhow!("dumb_jump is unsupported for {}", ext))
-}
-
-/// Map of file extension to the comment prefix.
-pub fn get_comments_by_ext(ext: &str) -> &[String] {
-    let table = LANGUAGE_COMMENT_TABLE.get_or_init(|| {
-        let comments: HashMap<String, Vec<String>> = serde_json::from_str(include_str!(
-            "../../../../scripts/dumb_jump/comments_map.json"
-        ))
-        .unwrap();
-        comments
-    });
-
-    table.get(ext).unwrap_or_else(|| table.get("*").unwrap())
-}
-
-/// Unit type wrapper of the kind of definition.
-///
-/// Possibale values: variable, function, type, etc.
-#[derive(Clone, Debug, Deserialize, PartialEq, Eq, Hash)]
-pub struct DefinitionKind(String);
-
-impl AsRef<str> for DefinitionKind {
-    fn as_ref(&self) -> &str {
-        self.0.as_ref()
-    }
-}
-
-/// Unit type wrapper of the regexp of a definition kind.
-///
-/// See more info in rg_pcre2_regex.json.
-#[derive(Clone, Debug, Deserialize)]
-pub struct DefinitionRegexp(Vec<String>);
-
-impl DefinitionRegexp {
-    pub fn iter(&self) -> impl Iterator<Item = &String> {
-        self.0.iter()
-    }
-}
->>>>>>> e596af91
 
 /// All the lines as well as their match indices that can be sent to the vim side directly.
 #[derive(Clone, Debug)]
@@ -117,83 +41,10 @@
         group.push(line);
     }
 
-<<<<<<< HEAD
     let (lines, indices): (Vec<String>, Vec<Vec<usize>>) = group_refs
         .values()
         .map(|lines| {
             let mut inner_group: Vec<(String, Vec<usize>)> = Vec::with_capacity(lines.len() + 1);
-=======
-    pub fn build_full_regexp(lang: &str, kind: &DefinitionKind, word: &Word) -> Result<String> {
-        let regexp = LanguageDefinition::get_rules(lang)?
-            .kind_rules_for(kind)?
-            .map(|x| x.replace("\\\\", "\\"))
-            .map(|x| x.replace("JJJ", &word.raw))
-            .collect::<Vec<_>>()
-            .join("|");
-        Ok(regexp)
-    }
-
-    pub async fn all_definitions(
-        lang: &str,
-        word: Word,
-        dir: &Option<PathBuf>,
-    ) -> Result<Vec<(DefinitionKind, Vec<Match>)>> {
-        let all_def_futures = LanguageDefinition::get_rules(lang)?
-            .0
-            .keys()
-            .map(|kind| find_definitions_in_jsonline_with_kind(lang, kind, &word, dir))
-            .collect::<Vec<_>>();
-
-        let maybe_defs = futures::future::join_all(all_def_futures).await;
-
-        Ok(maybe_defs.into_iter().filter_map(|def| def.ok()).collect())
-    }
-
-    pub async fn definitions(lang: &str, word: &Word, dir: &Option<PathBuf>) -> Result<Lines> {
-        let all_def_futures = LanguageDefinition::get_rules(lang)?
-            .0
-            .keys()
-            .map(|kind| find_definitions_per_kind(lang, kind, word, dir))
-            .collect::<Vec<_>>();
-
-        let maybe_defs = futures::future::join_all(all_def_futures).await;
-
-        let (lines, indices): (Vec<String>, Vec<Vec<usize>>) = maybe_defs
-            .into_iter()
-            .filter_map(|def| def.ok())
-            .flatten()
-            .unzip();
-
-        Ok(Lines::new(lines, indices))
-    }
-
-    pub async fn definitions_and_references(
-        lang: &str,
-        word: Word,
-        dir: &Option<PathBuf>,
-        comments: &[String],
-    ) -> Result<Lines> {
-        let (occurrences, definitions) = futures::future::join(
-            find_all_occurrences_by_type(word.clone(), lang, dir, comments),
-            Self::all_definitions(lang, word.clone(), dir),
-        )
-        .await;
-
-        let (occurrences, definitions) = (occurrences?, definitions?);
-
-        let defs = definitions
-            .iter()
-            .map(|(_, defs)| defs)
-            .flatten()
-            .collect::<Vec<_>>();
-
-        // There are some negative definitions we need to filter them out, e.g., the word
-        // is a subtring in some identifer but we consider every word is a valid identifer.
-        let positive_defs = defs
-            .iter()
-            .filter(|def| occurrences.contains(def))
-            .collect::<Vec<_>>();
->>>>>>> e596af91
 
             inner_group.push((
                 format!("[{}] {} [{}]", kind, lines[0].path(), lines.len()),
@@ -202,109 +53,14 @@
 
             inner_group.extend(lines.iter().map(|line| line.build_jump_line_bare(word)));
 
-<<<<<<< HEAD
             inner_group
         })
         .flatten()
-=======
-        Ok(Lines::new(lines, indices))
-    }
-}
-
-#[derive(Clone, Debug)]
-pub struct LanguageDefinition;
-
-impl LanguageDefinition {
-    pub fn get_rules(lang: &str) -> Result<&DefinitionRules> {
-        RG_PCRE2_REGEX_RULES
-            .get_or_init(|| {
-                let rules: HashMap<String, DefinitionRules> = serde_json::from_str(include_str!(
-                    "../../../../scripts/dumb_jump/rg_pcre2_regex.json"
-                ))
-                .unwrap();
-                rules
-            })
-            .get(lang)
-            .ok_or_else(|| anyhow!("Language {} is unsupported in dumb-jump", lang))
-    }
-}
-
-/// Executes the command as a child process, converting all the output into a stream of `JsonLine`.
-async fn collect_matches(
-    command: String,
-    dir: &Option<PathBuf>,
-    comments: Option<&[String]>,
-) -> Result<Vec<Match>> {
-    let mut tokio_cmd = TokioCommand::new(command);
-
-    if let Some(ref dir) = dir {
-        tokio_cmd.current_dir(dir.to_path_buf());
-    }
-
-    let lines = tokio_cmd.lines().await?;
-
-    Ok(lines
-        .iter()
-        .filter_map(|s| Match::try_from(s.as_str()).ok())
-        .filter(|mat| {
-            // Filter out the comment line
-            if let Some(comments) = comments {
-                !comments
-                    .iter()
-                    .any(|c| mat.line().trim_start().starts_with(c))
-            } else {
-                true
-            }
-        })
-        .collect())
-}
-
-/// Finds all the occurrences of `word`.
-///
-/// Basically the occurrences are composed of definitions and usages.
-async fn find_all_occurrences_by_type(
-    word: Word,
-    lang_type: &str,
-    dir: &Option<PathBuf>,
-    comments: &[String],
-) -> Result<Vec<Match>> {
-    let command = format!(
-        "rg --json --word-regexp '{}' --type {}",
-        word.raw, lang_type
-    );
-
-    collect_matches(command, dir, Some(comments)).await
-}
-
-async fn fallback_to_grep(
-    word: Word,
-    lang_type: &str,
-    dir: &Option<PathBuf>,
-    comments: &[String],
-) -> Result<Vec<Match>> {
-    let command = format!(
-        "rg --json -e '{}' --type {}",
-        word.raw.replace(char::is_whitespace, ".*"),
-        lang_type
-    );
-    collect_matches(command, dir, Some(comments)).await
-}
-
-async fn find_occurrences_by_ext(word: &Word, ext: &str, dir: &Option<PathBuf>) -> Result<Lines> {
-    let command = format!("rg --json --word-regexp '{}' -g '*.{}'", word.raw, ext);
-    let comments = get_comments_by_ext(ext);
-    let occurrences = collect_matches(command, dir, Some(comments)).await?;
-
-    let (lines, indices) = occurrences
-        .iter()
-        .map(|line| line.build_jump_line("usages", word))
->>>>>>> e596af91
         .unzip();
 
     Lines::new(lines, indices)
 }
 
-<<<<<<< HEAD
 fn render_jump_line(matches: Vec<Match>, kind: &str, word: &Word) -> Lines {
     let (lines, indices): (Vec<String>, Vec<Vec<usize>>) = matches
         .into_iter()
@@ -312,44 +68,6 @@
         .unzip();
 
     Lines::new(lines, indices)
-=======
-async fn find_definitions_per_kind(
-    lang: &str,
-    kind: &DefinitionKind,
-    word: &Word,
-    dir: &Option<PathBuf>,
-) -> Result<Vec<(String, Vec<usize>)>> {
-    let definitions = find_definitions_in_jsonline(lang, kind, word, dir).await?;
-
-    Ok(definitions
-        .iter()
-        .map(|line| line.build_jump_line(kind.as_ref(), word))
-        .collect())
-}
-
-async fn find_definitions_in_jsonline(
-    lang: &str,
-    kind: &DefinitionKind,
-    word: &Word,
-    dir: &Option<PathBuf>,
-) -> Result<Vec<Match>> {
-    let regexp = DefinitionRules::build_full_regexp(lang, kind, word)?;
-    let command = format!("rg --trim --json --pcre2 --type {} -e '{}'", lang, regexp);
-    collect_matches(command, dir, None).await
-}
-
-async fn find_definitions_in_jsonline_with_kind(
-    lang: &str,
-    kind: &DefinitionKind,
-    word: &Word,
-    dir: &Option<PathBuf>,
-) -> Result<(DefinitionKind, Vec<Match>)> {
-    let regexp = DefinitionRules::build_full_regexp(lang, kind, word)?;
-    let command = format!("rg --trim --json --pcre2 --type {} -e '{}'", lang, regexp);
-    collect_matches(command, dir, None)
-        .await
-        .map(|defs| (kind.clone(), defs))
->>>>>>> e596af91
 }
 
 /// Execute the shell command
@@ -378,7 +96,7 @@
         let comments = get_comments_by_ext(&self.extension);
 
         let word = Word::new(self.word.to_string())?;
-<<<<<<< HEAD
+
         let res = DefinitionRules::definitions_and_references(
             lang,
             word.clone(),
@@ -389,11 +107,6 @@
 
         // render(res, "refs", &word).print();
         render_jump_line(res, "refs", &word).print();
-=======
-        DefinitionRules::definitions_and_references(lang, word, &self.cmd_dir, comments)
-            .await?
-            .print();
->>>>>>> e596af91
 
         Ok(())
     }
