<<<<<<< HEAD
use std::borrow::Cow;
use std::io::BufRead;
use std::sync::atomic::AtomicUsize;
use std::sync::atomic::Ordering;
use std::sync::Arc;
=======
use std::io::BufRead;
use std::sync::atomic::{AtomicUsize, Ordering};
>>>>>>> c96f4955

use anyhow::Result;
use clap::Parser;
use rayon::iter::ParallelBridge;

use filter::Source;
<<<<<<< HEAD
use matcher::{Bonus, MatchResult};
use types::ClapItem;
=======
use types::SourceItem;
>>>>>>> c96f4955

use crate::app::Params;
use crate::paths::AbsPathBuf;

/// Fuzzy filter the current vim buffer given the query.
#[derive(Parser, Debug, Clone)]
pub struct Blines {
    /// Initial query string
    #[clap(index = 1, long)]
    query: String,

    /// File path of current vim buffer.
    #[clap(index = 2, long)]
    input: AbsPathBuf,

    #[clap(long)]
    par_run: bool,
}

#[derive(Debug)]
struct BlinesItem {
    raw: String,
    line_number: usize,
}

impl ClapItem for BlinesItem {
    fn raw_text(&self) -> &str {
        self.raw.as_str()
    }

    fn output_text(&self) -> Cow<'_, str> {
        format!("{} {}", self.line_number, self.raw).into()
    }

    fn match_result_callback(&self, match_result: MatchResult) -> MatchResult {
        let mut match_result = match_result;
        match_result.indices.iter_mut().for_each(|x| {
            *x += crate::utils::display_width(self.line_number) + 1;
        });
        match_result
    }
}

impl Blines {
    /// Looks for matches of `query` in lines of the current vim buffer.
    pub fn run(&self, params: Params) -> Result<()> {
        let source_file = std::fs::File::open(&self.input)?;

        let index = AtomicUsize::new(0);
        let blines_item_stream = || {
            std::io::BufReader::new(source_file)
                .lines()
                .filter_map(|x| {
                    x.ok().and_then(|line: String| {
                        let index = index.fetch_add(1, Ordering::SeqCst);
                        if line.trim().is_empty() {
                            None
                        } else {
<<<<<<< HEAD
                            let item: Arc<dyn ClapItem> = Arc::new(BlinesItem {
                                raw: line,
                                line_number: index + 1,
                            });

=======
                            let item = SourceItem::from(format!("{index} {line}"));
>>>>>>> c96f4955
                            Some(item)
                        }
                    })
                })
        };

<<<<<<< HEAD
        let filter_context = if let Some(extension) = self
            .input
            .extension()
            .and_then(|s| s.to_str().map(|s| s.to_string()))
        {
            params
                .into_filter_context()
                .bonuses(vec![Bonus::Language(extension.into())])
        } else {
            params.into_filter_context()
        };

        if self.par_run {
            filter::par_dyn_run_list(
                &self.query,
                filter_context,
                blines_item_stream().par_bridge(),
            );
        } else {
            filter::dyn_run(
                &self.query,
                filter_context,
                Source::List(blines_item_stream()),
            )?;
        }

        Ok(())
=======
        filter::dyn_run(
            &self.query,
            Source::List(blines_item_stream()),
            params.into_filter_context(),
        )
>>>>>>> c96f4955
    }
}<|MERGE_RESOLUTION|>--- conflicted
+++ resolved
@@ -1,25 +1,15 @@
-<<<<<<< HEAD
 use std::borrow::Cow;
 use std::io::BufRead;
-use std::sync::atomic::AtomicUsize;
-use std::sync::atomic::Ordering;
+use std::sync::atomic::{AtomicUsize, Ordering};
 use std::sync::Arc;
-=======
-use std::io::BufRead;
-use std::sync::atomic::{AtomicUsize, Ordering};
->>>>>>> c96f4955
 
 use anyhow::Result;
 use clap::Parser;
 use rayon::iter::ParallelBridge;
 
 use filter::Source;
-<<<<<<< HEAD
 use matcher::{Bonus, MatchResult};
 use types::ClapItem;
-=======
-use types::SourceItem;
->>>>>>> c96f4955
 
 use crate::app::Params;
 use crate::paths::AbsPathBuf;
@@ -78,22 +68,17 @@
                         if line.trim().is_empty() {
                             None
                         } else {
-<<<<<<< HEAD
                             let item: Arc<dyn ClapItem> = Arc::new(BlinesItem {
                                 raw: line,
                                 line_number: index + 1,
                             });
 
-=======
-                            let item = SourceItem::from(format!("{index} {line}"));
->>>>>>> c96f4955
                             Some(item)
                         }
                     })
                 })
         };
 
-<<<<<<< HEAD
         let filter_context = if let Some(extension) = self
             .input
             .extension()
@@ -121,12 +106,5 @@
         }
 
         Ok(())
-=======
-        filter::dyn_run(
-            &self.query,
-            Source::List(blines_item_stream()),
-            params.into_filter_context(),
-        )
->>>>>>> c96f4955
     }
 }