--- conflicted
+++ resolved
@@ -63,32 +63,6 @@
     pub provider_ignore: HashMap<String, IgnoreConfig>,
 }
 
-<<<<<<< HEAD
-#[derive(Serialize, Deserialize, Debug, Default)]
-pub struct DumbJumpConfig {
-    pub ignore_files_not_git_tracked: bool,
-    pub ignore_pattern_file_path: Option<String>,
-}
-
-#[derive(Serialize, Deserialize, Debug)]
-pub struct Grep2Config {
-    #[serde(default = "default_true")]
-    pub ignore_comment_line: bool,
-    // TODO: project-wise ignore pattern.
-    /// Ignore the results from the files whose name contains this pattern.
-    pub ignore_pattern_file_name: Option<String>,
-    /// Ignore the results from the files whose path contains this pattern.
-    pub ignore_pattern_file_path: Option<String>,
-}
-
-impl Default for Grep2Config {
-    fn default() -> Self {
-        Self {
-            ignore_comment_line: true,
-            ignore_pattern_file_name: None,
-            ignore_pattern_file_path: None,
-        }
-=======
 impl Config {
     pub fn provider_ignore_config(
         &self,
@@ -100,7 +74,6 @@
                 .get(project_dir)
                 .unwrap_or(&self.global_ignore)
         })
->>>>>>> e2df4b83
     }
 }
 
