use std::collections::HashMap;
use std::hash::Hash;
use std::io::{BufRead, BufReader};
use std::ops::Deref;
use std::path::{Path, PathBuf};

use anyhow::{anyhow, Result};
use itertools::Itertools;
use once_cell::sync::Lazy;
use rayon::prelude::*;
use serde::{Deserialize, Serialize};
use subprocess::{Exec, NullFile};

use crate::paths::AbsPathBuf;
use crate::process::{rstd::StdCommand, BaseCommand};
use crate::utils::PROJECT_DIRS;

pub const EXCLUDE: &str = ".git,*.json,node_modules,target,_build,build,dist";

pub static DEFAULT_EXCLUDE_OPT: Lazy<String> = Lazy::new(|| {
    EXCLUDE
        .split(',')
        .map(|x| format!("--exclude={}", x))
        .join(" ")
});

/// Directory for the `tags` files.
pub static CTAGS_TAGS_DIR: Lazy<PathBuf> = Lazy::new(|| {
    let mut tags_dir = PROJECT_DIRS.data_dir().to_path_buf();
    tags_dir.push("tags");

    std::fs::create_dir_all(&tags_dir).expect("Couldn't create tags directory for vim-clap");

    tags_dir
});

pub static CTAGS_EXISTS: Lazy<bool> = Lazy::new(|| {
    std::process::Command::new("ctags")
        .arg("--version")
        .stderr(std::process::Stdio::inherit())
        .output()
        .ok()
        .and_then(|output| {
            let stdout = String::from_utf8_lossy(&output.stdout);
            stdout
                .split('\n')
                .next()
                .map(|line| line.starts_with("Universal Ctags"))
        })
        .unwrap_or(false)
});

/// If the ctags executable supports `--output-format=json`.
pub static CTAGS_HAS_JSON_FEATURE: Lazy<bool> = Lazy::new(|| {
    fn detect_json_feature() -> std::io::Result<bool> {
        let output = std::process::Command::new("ctags")
            .arg("--list-features")
            .stderr(std::process::Stdio::inherit())
            .output()?;
        let stdout = String::from_utf8_lossy(&output.stdout);
        if stdout.split('\n').any(|x| x.starts_with("json")) {
            Ok(true)
        } else {
            Err(std::io::Error::new(
                std::io::ErrorKind::Other,
                "ctags executable has no +json feature",
            ))
        }
    }

    detect_json_feature().unwrap_or(false)
});

/// Used to specify the language when working with `readtags`.
pub static LANG_MAPS: Lazy<HashMap<String, String>> = Lazy::new(|| {
    fn generate_lang_maps() -> Result<HashMap<String, String>> {
        let output = std::process::Command::new("ctags")
            .arg("--list-maps")
            .stderr(std::process::Stdio::inherit())
            .output()?;
        let stdout = String::from_utf8_lossy(&output.stdout);

        let mut lang_maps = HashMap::new();
        for line in stdout.split('\n') {
            let mut items = line.split_whitespace();

            if let Some(lang) = items.next() {
<<<<<<< HEAD
                for ext in items {
                    // We only take care of the most common cases, `*.rs`.
                    if let Some(stripped) = ext.strip_prefix("*.") {
                        lang_maps.insert(stripped.to_string(), lang.to_string());
=======
                for item in items {
                    // There are a few edge cases that the item is not like `*.rs`, e.g.,
                    // Asm      *.A51 *.29[kK] *.[68][68][kKsSxX] *.[xX][68][68] *.asm *.ASM *.s *.Shh
                    // it's okay to ignore them and only take care of the most common cases.
                    if let Some(ext) = item.strip_prefix("*.") {
                        lang_maps.insert(ext.to_string(), lang.to_string());
>>>>>>> 141fb556
                    }
                }
            }
        }

        Ok(lang_maps)
    }

    generate_lang_maps().expect("Failed to process the output of `--list-maps`")
});

/// Returns the ctags language given the file extension.
///
/// So that we can search the tags by specifying the language later.
pub fn get_language(file_extension: &str) -> Option<&str> {
    LANG_MAPS.get(file_extension).map(AsRef::as_ref)
}

#[derive(Debug, Clone, Eq, PartialEq, Hash)]
pub struct TagsGenerator<'a, P> {
    languages: Option<String>,
    kinds_all: &'a str,
    fields: &'a str,
    extras: &'a str,
    exclude_opt: &'a str,
    files: &'a [AbsPathBuf],
    dir: P,
}

impl<'a, P: AsRef<Path> + Hash> TagsGenerator<'a, P> {
    pub fn new(
        languages: Option<String>,
        kinds_all: &'a str,
        fields: &'a str,
        extras: &'a str,
        files: &'a [AbsPathBuf],
        dir: P,
        exclude_opt: &'a str,
    ) -> Self {
        Self {
            languages,
            kinds_all,
            fields,
            extras,
            files,
            dir,
            exclude_opt,
        }
    }

    pub fn with_dir(dir: P) -> Self {
        Self {
            languages: None,
            kinds_all: "*",
            fields: "*",
            extras: "*",
            files: Default::default(),
            dir,
            exclude_opt: DEFAULT_EXCLUDE_OPT.deref(),
        }
    }

    pub fn set_languages(&mut self, languages: String) {
        self.languages = Some(languages);
    }

    /// Returns the path of tags file.
    ///
    /// The file path of generated tags is determined by the hash of command itself.
    pub fn tags_path(&self) -> PathBuf {
        let mut tags_path = CTAGS_TAGS_DIR.deref().clone();
        tags_path.push(utility::calculate_hash(self).to_string());
        tags_path
    }

    /// Executes the command to generate the tags file.
    pub fn generate_tags(&self) -> Result<()> {
        // TODO: detect the languages by dir if not explicitly specified?
        let languages_opt = self
            .languages
            .as_ref()
            .map(|language| format!("--languages={language}"))
            .unwrap_or_default();

        let mut cmd = format!(
            "ctags {} --kinds-all='{}' --fields='{}' --extras='{}' {} -f '{}' -R",
            languages_opt,
            self.kinds_all,
            self.fields,
            self.extras,
            self.exclude_opt,
            self.tags_path().display()
        );

        // pass the input files.
        if !self.files.is_empty() {
            cmd.push(' ');
            cmd.push_str(&self.files.iter().map(|f| f.display()).join(" "));
        }

        let exit_status = Exec::shell(&cmd)
            .stderr(NullFile) // ignore the line: ctags: warning...
            .cwd(self.dir.as_ref())
            .join()?;

        if !exit_status.success() {
            return Err(anyhow!("Error occured when creating tags file"));
        }

        Ok(())
    }
}

/// Unit type wrapper of [`BaseCommand`] for ctags.
#[derive(Debug, Clone)]
pub struct CtagsCommand {
    inner: BaseCommand,
}

impl CtagsCommand {
    /// Creates an instance of [`CtagsCommand`].
    pub fn new(inner: BaseCommand) -> Self {
        Self { inner }
    }

    /// Returns an iterator of tag line in a formatted form.
    pub fn formatted_lines(&self) -> Result<Vec<String>> {
        Ok(self
            .run()?
            .filter_map(|tag| {
                if let Ok(tag) = serde_json::from_str::<TagInfo>(&tag) {
                    Some(tag.format_proj_tags())
                } else {
                    None
                }
            })
            .collect())
    }

    /// Parallel version of [`formatted_lines`].
    pub fn par_formatted_lines(&self) -> Result<Vec<String>> {
        let stdout = StdCommand::new(&self.inner.command)
            .current_dir(&self.inner.cwd)
            .stdout()?;

        Ok(stdout
            .par_split(|x| x == &b'\n')
            .filter_map(|tag| {
                if let Ok(tag) = serde_json::from_slice::<TagInfo>(tag) {
                    Some(tag.format_proj_tags())
                } else {
                    None
                }
            })
            .collect::<Vec<_>>())
    }

    pub fn stdout(&self) -> Result<Vec<u8>> {
        let stdout = StdCommand::new(&self.inner.command)
            .current_dir(&self.inner.cwd)
            .stdout()?;

        Ok(stdout)
    }

    /// Returns an iterator of raw line of ctags output.
    fn run(&self) -> Result<impl Iterator<Item = String>> {
        Ok(BufReader::new(self.inner.stream_stdout()?)
            .lines()
            .flatten())
    }

    /// Returns an iterator of tag line in a formatted form.
    pub fn formatted_tags_iter(&self) -> Result<impl Iterator<Item = String>> {
        Ok(self.run()?.filter_map(|tag| {
            if let Ok(tag) = serde_json::from_str::<TagInfo>(&tag) {
                Some(tag.format_proj_tags())
            } else {
                None
            }
        }))
    }

    /// Returns a tuple of (total, cache_path) if the cache exists.
    pub fn ctags_cache(&self) -> Option<(usize, PathBuf)> {
        self.inner.cache_info()
    }

    /// Runs the command and writes the cache to the disk.
    pub fn create_cache(&self) -> Result<(usize, PathBuf)> {
        let mut total = 0usize;
        let mut formatted_tags_iter = self.formatted_tags_iter()?.map(|x| {
            total += 1;
            x
        });
        let lines = formatted_tags_iter.join("\n");

        let cache_path = self.inner.clone().create_cache(total, lines.as_bytes())?;

        Ok((total, cache_path))
    }

    /// Parallel version of [`create_cache`].
    pub fn par_create_cache(&self) -> Result<(usize, PathBuf)> {
        let lines = self.par_formatted_lines()?;
        let total = lines.len();
        let lines = lines.into_iter().join("\n");

        let cache_path = self.inner.clone().create_cache(total, lines.as_bytes())?;

        Ok((total, cache_path))
    }

    pub async fn create_cache_async(self, lines: Vec<String>) -> Result<()> {
        let total = lines.len();
        let lines = lines.into_iter().join("\n");
        self.inner.create_cache(total, lines.as_bytes())?;
        Ok(())
    }
}

/// Returns true if the ctags executable is compiled with +json feature.
pub fn ensure_has_json_support() -> std::io::Result<()> {
    if *CTAGS_HAS_JSON_FEATURE.deref() {
        Ok(())
    } else {
        Err(std::io::Error::new(
            std::io::ErrorKind::Other,
            "The found ctags executable is not compiled with +json feature, please recompile it.",
        ))
    }
}

#[derive(Serialize, Deserialize, Debug, PartialEq, Eq)]
pub struct TagInfo {
    name: String,
    path: String,
    pattern: String,
    line: usize,
    kind: String,
}

impl TagInfo {
    /// Builds the line for displaying the tag info.
    pub fn format_proj_tags(&self) -> String {
        let pat_len = self.pattern.len();
        let name_lnum = format!("{}:{}", self.name, self.line);
        let kind = format!("[{}@{}]", self.kind, self.path);
        format!(
            "{text:<text_width$} {kind:<kind_width$} {pattern}",
            text = name_lnum,
            text_width = 30,
            kind = kind,
            kind_width = 30,
            pattern = &self.pattern[2..pat_len - 2].trim(),
        )
    }
}

#[cfg(test)]
mod tests {
    use super::*;

    #[test]
    fn test_deserialize_ctags_line() {
        let data = r#"{"_type": "tag", "name": "Exec", "path": "crates/maple_cli/src/cmd/exec.rs", "pattern": "/^pub struct Exec {$/", "line": 10, "kind": "struct"}"#;
        let tag: TagInfo = serde_json::from_str(&data).unwrap();
        assert_eq!(
            tag,
            TagInfo {
                name: "Exec".into(),
                path: "crates/maple_cli/src/cmd/exec.rs".into(),
                pattern: "/^pub struct Exec {$/".into(),
                line: 10,
                kind: "struct".into()
            }
        );
    }
}<|MERGE_RESOLUTION|>--- conflicted
+++ resolved
@@ -85,19 +85,12 @@
             let mut items = line.split_whitespace();
 
             if let Some(lang) = items.next() {
-<<<<<<< HEAD
-                for ext in items {
-                    // We only take care of the most common cases, `*.rs`.
-                    if let Some(stripped) = ext.strip_prefix("*.") {
-                        lang_maps.insert(stripped.to_string(), lang.to_string());
-=======
                 for item in items {
                     // There are a few edge cases that the item is not like `*.rs`, e.g.,
                     // Asm      *.A51 *.29[kK] *.[68][68][kKsSxX] *.[xX][68][68] *.asm *.ASM *.s *.Shh
                     // it's okay to ignore them and only take care of the most common cases.
                     if let Some(ext) = item.strip_prefix("*.") {
                         lang_maps.insert(ext.to_string(), lang.to_string());
->>>>>>> 141fb556
                     }
                 }
             }
