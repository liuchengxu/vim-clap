--- conflicted
+++ resolved
@@ -152,10 +152,6 @@
             offset += icon.len_utf8() + 1;
             format!("{icon} {path}:{line_number}:{column}:{pattern}")
         } else {
-<<<<<<< HEAD
-            let pattern = pattern.trim_end();
-=======
->>>>>>> 141fb556
             format!("{path}:{line_number}:{column}:{pattern}")
         };
 
@@ -192,14 +188,7 @@
         let pattern = self.pattern();
         let pattern = pattern.trim_end();
 
-<<<<<<< HEAD
-        let formatted_line = format!(
-            "[r{kind}]{path}:{line_number}:{column}:{}",
-            self.pattern().trim_end()
-        );
-=======
         let formatted_line = format!("[r{kind}]{path}:{line_number}:{column}:{pattern}",);
->>>>>>> 141fb556
 
         let offset = kind.len()
             + path.len()
@@ -222,11 +211,7 @@
         let pattern = self.pattern();
         let pattern = pattern.trim_end();
 
-<<<<<<< HEAD
-        let formatted_string = format!("  {line_number}:{column}:{}", self.pattern().trim_end());
-=======
         let formatted_string = format!("  {line_number}:{column}:{pattern}");
->>>>>>> 141fb556
 
         let offset = display_width(line_number as usize) + display_width(column) + 2 + 2;
 
