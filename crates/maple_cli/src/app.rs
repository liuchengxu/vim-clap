use anyhow::Result;
use structopt::{clap::AppSettings, StructOpt};

use icon::IconPainter;

#[derive(StructOpt, Debug)]
pub enum Cmd {
    /// Display the current version
    #[structopt(name = "version")]
    Version,
    /// Start the stdio-based service, currently there is only filer support.
    #[structopt(name = "rpc")]
    RPC,
    /// Execute the grep command to avoid the escape issue
    #[structopt(name = "grep")]
    Grep(crate::cmd::grep::Grep),
    /// Execute the shell command.
    #[structopt(name = "exec")]
    Exec(crate::cmd::exec::Exec),
    /// Generate the project-wide tags using ctags.
    #[structopt(name = "tags")]
    Tags(crate::cmd::tags::Tags),
    /// Interact with the cache info.
    #[structopt(name = "cache")]
    Cache(crate::cmd::cache::Cache),
    /// Fuzzy filter the input.
    #[structopt(name = "filter")]
    Filter(crate::cmd::filter::Filter),
    /// Filter against current Vim buffer.
    #[structopt(name = "blines")]
    Blines(crate::cmd::blines::Blines),
    /// Generate vim help tags.
    #[structopt(name = "helptags")]
    Helptags(crate::cmd::helptags::Helptags),
    /// Start the forerunner job of grep.
    #[structopt(name = "ripgrep-forerunner")]
    RipGrepForerunner(crate::cmd::grep::RipGrepForerunner),
    /// Retrive the latest remote release info.
    #[structopt(name = "upgrade")]
    Upgrade(upgrade::Upgrade),
}

#[derive(StructOpt, Debug)]
#[structopt(
  name = "maple",
  no_version,
  global_settings = &[AppSettings::DisableVersion]
)]
pub struct Maple {
    /// Print the top NUM of filtered items.
    ///
    /// The returned JSON has three fields:
    ///   - total: total number of initial filtered result set.
    ///   - lines: text lines used for displaying directly.
    ///   - indices: the indices of matched elements per line, used for the highlight purpose.
    #[structopt(short = "n", long = "number", name = "NUM")]
    pub number: Option<usize>,

    /// Width of clap window.
    #[structopt(short = "w", long = "winwidth")]
    pub winwidth: Option<usize>,

    /// Prepend an icon for item of files and grep provider, valid only when --number is used.
    #[structopt(short, long, possible_values = &IconPainter::variants(), case_insensitive = true)]
    pub icon_painter: Option<IconPainter>,

    /// Do not use the cached file for exec subcommand.
    #[structopt(long = "no-cache")]
    pub no_cache: bool,

    /// Enable the logging system.
    #[structopt(long = "log", parse(from_os_str))]
    pub log: Option<std::path::PathBuf>,

    #[structopt(subcommand)]
    pub command: Cmd,
}

impl Maple {
    pub fn run(self) -> Result<()> {
        match self.command {
            Cmd::Version | Cmd::Upgrade(_) => unreachable!(),
            Cmd::Helptags(helptags) => helptags.run()?,
            Cmd::Tags(tags) => tags.run(self.no_cache, self.icon_painter)?,
<<<<<<< HEAD
            Cmd::RPC => {
                if let Some(ref log_path) = self.log {
                    crate::logger::init(log_path)?;
                } else if let Ok(log_path) = std::env::var("VIM_CLAP_LOG_PATH") {
                    crate::logger::init(log_path)?;
                }

                stdio_server::run_forever(std::io::BufReader::new(std::io::stdin()));
            }
=======
>>>>>>> d9f7e7d1
            Cmd::Blines(blines) => {
                blines.run(self.number, self.winwidth)?;
            }
            Cmd::RipGrepForerunner(rip_grep_forerunner) => {
                rip_grep_forerunner.run(self.number, self.icon_painter, self.no_cache)?
            }
            Cmd::Cache(cache) => cache.run()?,
            Cmd::Filter(filter) => {
                filter.run(self.number, self.winwidth, self.icon_painter)?;
            }
            Cmd::Exec(exec) => {
                exec.run(self.number, self.icon_painter, self.no_cache)?;
            }
            Cmd::Grep(grep) => {
                grep.run(self.number, self.winwidth, self.icon_painter, self.no_cache)?;
            }
            Cmd::RPC => {
                if let Some(ref log_path) = self.log {
                    crate::logger::init(log_path)?;
                } else if let Ok(log_path) = std::env::var("VIM_CLAP_LOG_PATH") {
                    crate::logger::init(log_path)?;
                }

                stdio_server::run_forever(std::io::BufReader::new(std::io::stdin()));
            }
        }
        Ok(())
    }
}<|MERGE_RESOLUTION|>--- conflicted
+++ resolved
@@ -82,18 +82,6 @@
             Cmd::Version | Cmd::Upgrade(_) => unreachable!(),
             Cmd::Helptags(helptags) => helptags.run()?,
             Cmd::Tags(tags) => tags.run(self.no_cache, self.icon_painter)?,
-<<<<<<< HEAD
-            Cmd::RPC => {
-                if let Some(ref log_path) = self.log {
-                    crate::logger::init(log_path)?;
-                } else if let Ok(log_path) = std::env::var("VIM_CLAP_LOG_PATH") {
-                    crate::logger::init(log_path)?;
-                }
-
-                stdio_server::run_forever(std::io::BufReader::new(std::io::stdin()));
-            }
-=======
->>>>>>> d9f7e7d1
             Cmd::Blines(blines) => {
                 blines.run(self.number, self.winwidth)?;
             }
