<<<<<<< HEAD
use crate::stdio_server::provider::{ClapProvider, Context, SearcherControl};
=======
use crate::stdio_server::handler::{initialize_provider, OnMoveImpl};
use crate::stdio_server::provider::{ClapProvider, ProviderContext, SearcherControl};
>>>>>>> dbf9c6c9
use crate::stdio_server::types::VimProgressor;
use anyhow::Result;
use matcher::{MatchScope, Matcher};
use std::path::PathBuf;
use std::sync::atomic::AtomicBool;
use std::sync::Arc;

fn start_searcher(
    number: usize,
    ctx: &Context,
    search_root: PathBuf,
    hidden: bool,
    matcher: Matcher,
) -> SearcherControl {
    let stop_signal = Arc::new(AtomicBool::new(false));

    let join_handle = {
        let icon = ctx.env.icon;
        let winwidth = ctx.env.display_winwidth;
        let vim = ctx.vim.clone();
        let stop_signal = stop_signal.clone();

        tokio::spawn(async move {
            let progressor = VimProgressor::new(vim, stop_signal.clone());
            crate::searcher::files::FilesSearcher {
                search_root,
                hidden,
                matcher,
                stop_signal,
                number,
                icon,
                winwidth,
            }
            .run_with_progressor(progressor)
            .await;
        })
    };

    SearcherControl {
        stop_signal,
        join_handle,
    }
}

#[derive(Debug)]
pub struct FilesProvider {
    hidden: bool,
    name_only: bool,
    searcher_control: Option<SearcherControl>,
}

impl FilesProvider {
    pub async fn new(ctx: &Context) -> Result<Self> {
        let provider_args = ctx.vim.provider_args().await?;
        let hidden = provider_args.iter().any(|s| s == "--hidden");
        let name_only = ctx.vim.files_name_only().await?;
        Ok(Self {
            hidden,
            name_only,
            searcher_control: None,
        })
    }

    fn process_query(&mut self, query: String, ctx: &Context) {
        if let Some(control) = self.searcher_control.take() {
            tokio::task::spawn_blocking(move || {
                control.kill();
            });
        }

        let search_root = ctx.cwd.clone().into();

        let matcher = ctx
            .matcher_builder()
            .match_scope(if self.name_only {
                MatchScope::FileName
            } else {
                MatchScope::Full
            })
            .build(query.into());

        let new_control = start_searcher(100, ctx, search_root, self.hidden, matcher);

        self.searcher_control.replace(new_control);
    }
}

#[async_trait::async_trait]
impl ClapProvider for FilesProvider {
    async fn on_create(&mut self, ctx: &mut Context) -> Result<()> {
        let query = ctx.vim.context_query_or_input().await?;
        if !query.is_empty() {
<<<<<<< HEAD
            self.process_query(query, ctx);
=======
            self.process_query(query);
        } else {
            initialize_provider(&self.context).await?;
>>>>>>> dbf9c6c9
        }
        Ok(())
    }

    async fn on_typed(&mut self, ctx: &mut Context) -> Result<()> {
        let query = ctx.vim.input_get().await?;
        if query.is_empty() {
            ctx.vim.bare_exec("clap#state#clear_screen")?;
        } else {
            self.process_query(query, ctx);
        }
        Ok(())
    }

    fn on_terminate(&mut self, ctx: &mut Context, session_id: u64) {
        if let Some(control) = self.searcher_control.take() {
            // NOTE: The kill operation can not block current task.
            tokio::task::spawn_blocking(move || control.kill());
        }
        ctx.signify_terminated(session_id);
    }
}<|MERGE_RESOLUTION|>--- conflicted
+++ resolved
@@ -1,9 +1,5 @@
-<<<<<<< HEAD
+use crate::stdio_server::handler::initialize_provider;
 use crate::stdio_server::provider::{ClapProvider, Context, SearcherControl};
-=======
-use crate::stdio_server::handler::{initialize_provider, OnMoveImpl};
-use crate::stdio_server::provider::{ClapProvider, ProviderContext, SearcherControl};
->>>>>>> dbf9c6c9
 use crate::stdio_server::types::VimProgressor;
 use anyhow::Result;
 use matcher::{MatchScope, Matcher};
@@ -96,13 +92,9 @@
     async fn on_create(&mut self, ctx: &mut Context) -> Result<()> {
         let query = ctx.vim.context_query_or_input().await?;
         if !query.is_empty() {
-<<<<<<< HEAD
             self.process_query(query, ctx);
-=======
-            self.process_query(query);
         } else {
-            initialize_provider(&self.context).await?;
->>>>>>> dbf9c6c9
+            initialize_provider(ctx).await?;
         }
         Ok(())
     }
