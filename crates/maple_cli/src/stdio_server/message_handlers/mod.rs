//! Processes the RPC message directly.

use std::collections::HashMap;

use anyhow::Result;
use rayon::prelude::*;
use serde::Deserialize;
use serde_json::json;

use crate::datastore::RECENT_FILES_IN_MEMORY;
use crate::previewer;
use crate::stdio_server::{types::Message, write_response};

pub fn parse_filetypedetect(msg: Message) {
    tokio::spawn(async move {
        let output = msg.get_string_unsafe("autocmd_filetypedetect");
        let ext_map: HashMap<&str, &str> = output
<<<<<<< HEAD
            .par_split(|x| x == '\n')
=======
            .split('\n')
>>>>>>> a1134022
            .filter(|s| s.contains("setf"))
            .filter_map(|s| {
                // *.mkiv    setf context
                let items = s.split_whitespace().collect::<Vec<_>>();
                if items.len() != 3 {
                    None
                } else {
                    // (mkiv, context)
                    items[0].split('.').last().map(|ext| (ext, items[2]))
                }
            })
<<<<<<< HEAD
            .chain(vec![("h", "c"), ("hpp", "cpp"), ("vimrc", "vim")].into_par_iter())
            .map(|(ext, ft)| (ext, ft))
            .collect();

        let result =
            json!({ "id": msg.id, "force_execute": true, "result": json!({"ext_map": ext_map}) });

        write_response(result);
=======
            .chain(vec![("h", "c"), ("hpp", "cpp"), ("vimrc", "vim")].into_iter())
            .map(|(ext, ft)| (ext, ft))
            .collect();

        let method = "clap#ext#set";
        utility::println_json_with_length!(ext_map, method);
>>>>>>> a1134022
    });
}

async fn preview_file_impl(msg: Message) -> Result<()> {
    let msg_id = msg.id;

    #[derive(Deserialize)]
    struct Params {
        fpath: String,
        preview_width: usize,
        preview_height: usize,
    }

    let Params {
        fpath,
        preview_width,
        preview_height,
    } = msg.deserialize_params()?;

    let (lines, fname) = previewer::preview_file(fpath, preview_height, preview_width)?;

    let result = json!({"id": msg_id, "result": json!({"lines": lines, "fname": fname})});

    write_response(result);

    Ok(())
}

pub fn preview_file(msg: Message) {
    tokio::spawn(async move {
        if let Err(e) = preview_file_impl(msg).await {
            log::error!("Error when previewing the file: {}", e);
        }
    });
}

pub fn note_recent_file(msg: Message) {
    // Use a buffered channel?
    tokio::spawn(async move {
        let file = msg.get_string_unsafe("file");

        if file.is_empty() || !std::path::Path::new(&file).exists() {
            return;
        }

        let mut recent_files = RECENT_FILES_IN_MEMORY.lock();
        recent_files.upsert(file);
    });
}<|MERGE_RESOLUTION|>--- conflicted
+++ resolved
@@ -15,11 +15,7 @@
     tokio::spawn(async move {
         let output = msg.get_string_unsafe("autocmd_filetypedetect");
         let ext_map: HashMap<&str, &str> = output
-<<<<<<< HEAD
             .par_split(|x| x == '\n')
-=======
-            .split('\n')
->>>>>>> a1134022
             .filter(|s| s.contains("setf"))
             .filter_map(|s| {
                 // *.mkiv    setf context
@@ -31,23 +27,12 @@
                     items[0].split('.').last().map(|ext| (ext, items[2]))
                 }
             })
-<<<<<<< HEAD
             .chain(vec![("h", "c"), ("hpp", "cpp"), ("vimrc", "vim")].into_par_iter())
-            .map(|(ext, ft)| (ext, ft))
-            .collect();
-
-        let result =
-            json!({ "id": msg.id, "force_execute": true, "result": json!({"ext_map": ext_map}) });
-
-        write_response(result);
-=======
-            .chain(vec![("h", "c"), ("hpp", "cpp"), ("vimrc", "vim")].into_iter())
             .map(|(ext, ft)| (ext, ft))
             .collect();
 
         let method = "clap#ext#set";
         utility::println_json_with_length!(ext_map, method);
->>>>>>> a1134022
     });
 }
 
