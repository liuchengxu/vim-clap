--- conflicted
+++ resolved
@@ -12,28 +12,6 @@
 use crate::stdio_server::{types::Message, write_response};
 
 pub fn parse_filetypedetect(msg: Message) {
-<<<<<<< HEAD
-    let output = msg.get_string_unsafe("autocmd_filetypedetect");
-    let ext_map: HashMap<&str, &str> = output
-        .split('\n')
-        .filter(|s| s.contains("setf"))
-        .filter_map(|s| {
-            // *.mkiv    setf context
-            let items = s.split_whitespace().collect::<Vec<_>>();
-            if items.len() != 3 {
-                None
-            } else {
-                // (mkiv, context)
-                items[0].split('.').last().map(|ext| (ext, items[2]))
-            }
-        })
-        .chain(vec![("h", "c"), ("hpp", "cpp"), ("vimrc", "vim")].into_iter())
-        .map(|(ext, ft)| (ext, ft))
-        .collect();
-
-    let method = "clap#ext#set";
-    utility::println_json_with_length!(ext_map, method);
-=======
     tokio::spawn(async move {
         let output = msg.get_string_unsafe("autocmd_filetypedetect");
         let ext_map: HashMap<&str, &str> = output
@@ -58,7 +36,6 @@
 
         write_response(result);
     });
->>>>>>> 55f7ab42
 }
 
 async fn preview_file_impl(msg: Message) -> Result<()> {
