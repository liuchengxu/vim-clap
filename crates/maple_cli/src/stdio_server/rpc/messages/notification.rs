use anyhow::Result;
use serde::{Deserialize, Serialize};
use serde_json::json;

use crate::datastore::RECENT_FILES_IN_MEMORY;
use crate::stdio_server::rpc::Params;
use crate::stdio_server::types::GlobalEnv;
use crate::stdio_server::vim::Vim;
use crate::stdio_server::GLOBAL_ENV;

#[derive(Clone, Debug, PartialEq, Deserialize, Serialize)]
#[serde(deny_unknown_fields)]
pub struct Notification {
    pub method: String,
    pub params: Params,
    #[serde(skip_serializing_if = "Option::is_none")]
    pub session_id: Option<u64>,
}

impl Notification {
    pub async fn initialize_global_env(self, vim: Vim) -> Result<()> {
        #[derive(Deserialize)]
        struct InnerParams {
            is_nvim: Option<bool>,
            enable_icon: Option<bool>,
            clap_preview_size: serde_json::Value,
        }
        let InnerParams {
            is_nvim,
            enable_icon,
            clap_preview_size,
        } = self.params.parse()?;

        let output: String = vim
            .call("execute", json!(["autocmd filetypedetect"]))
            .await?;
        let ext_map = crate::stdio_server::vim::initialize_syntax_map(&output);
        vim.exec("clap#ext#set", json![ext_map])?;

        let is_nvim = is_nvim.unwrap_or(false);
        let enable_icon = enable_icon.unwrap_or(false);

        let global_env = GlobalEnv::new(is_nvim, enable_icon, clap_preview_size.into());

        if let Err(e) = GLOBAL_ENV.set(global_env) {
            tracing::debug!(error = ?e, "Failed to initialized GLOBAL_ENV");
        } else {
            tracing::debug!("GLOBAL_ENV initialized successfully");
        }

        Ok(())
    }

    pub async fn note_recent_file(self) -> Result<()> {
        let file: Vec<String> = self.params.parse()?;
        let file = file
            .into_iter()
            .next()
            .ok_or_else(|| anyhow::anyhow!("file is empty"))?;

<<<<<<< HEAD
        tracing::debug!(?file, "Received a recent file notification");
        if file.is_empty() || !std::path::Path::new(&file).exists() {
=======
        tracing::debug!(?file, "Receive a recent file");
        let path = std::path::Path::new(&file);
        if !path.exists() || !path.is_file() {
>>>>>>> e2df4b83
            return Ok(());
        }

        let mut recent_files = RECENT_FILES_IN_MEMORY.lock();
        recent_files.upsert(file);

        Ok(())
    }
}<|MERGE_RESOLUTION|>--- conflicted
+++ resolved
@@ -58,14 +58,10 @@
             .next()
             .ok_or_else(|| anyhow::anyhow!("file is empty"))?;
 
-<<<<<<< HEAD
         tracing::debug!(?file, "Received a recent file notification");
-        if file.is_empty() || !std::path::Path::new(&file).exists() {
-=======
-        tracing::debug!(?file, "Receive a recent file");
+
         let path = std::path::Path::new(&file);
         if !path.exists() || !path.is_file() {
->>>>>>> e2df4b83
             return Ok(());
         }
 
