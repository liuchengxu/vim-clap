--- conflicted
+++ resolved
@@ -161,11 +161,7 @@
         let new_lines = tokio::spawn(handle_recent_files_message(msg, context, false))
             .await
             .unwrap_or_else(|e| {
-<<<<<<< HEAD
                 log::error!("Failed to spawn task handle_recent_files_message: {:?}", e);
-=======
-                log::error!("Failed to spawn task handle_dumb_jump_message: {:?}", e);
->>>>>>> 55f7ab42
                 Default::default()
             });
 
