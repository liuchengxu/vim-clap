use crate::utils::UtcTime;
use chrono::prelude::*;
use filter::SourceItem;
use matcher::{Bonus, MatcherBuilder};
use serde::{Deserialize, Serialize};
use std::cmp::Ordering;
use std::path::Path;

// 3600 seconds
const HOUR: i64 = 3600;
const DAY: i64 = HOUR * 24;
const WEEK: i64 = DAY * 7;
const MONTH: i64 = DAY * 30;

/// Maximum number of recent files.
const MAX_ENTRIES: u64 = 10_000;

/// Preference for sorting the recent files.
#[derive(Default, Clone, Debug, Serialize, Deserialize)]
pub enum SortPreference {
    /// Sort by the visit time.
    #[default]
    Frequency,
    /// Sort by the number of visits.
    Recency,
    /// Sort by both `Frecency` and `Recency`.
    Frecency,
}

#[derive(Clone, Debug, Serialize, Deserialize)]
pub struct FrecentEntry {
    /// Absolute file path.
    pub fpath: String,
    /// Time of last visit.
    pub last_visit: UtcTime,
    /// Number of total visits.
    pub visits: u64,
    /// Score based on https://en.wikipedia.org/wiki/Frecency
    pub frecent_score: u64,
}

impl PartialEq for FrecentEntry {
    fn eq(&self, other: &Self) -> bool {
        self.fpath == other.fpath
    }
}

impl Eq for FrecentEntry {}

impl PartialOrd for FrecentEntry {
    fn partial_cmp(&self, other: &Self) -> Option<Ordering> {
        Some((self.frecent_score, self.visits, self.last_visit).cmp(&(
            other.frecent_score,
            other.visits,
            other.last_visit,
        )))
    }
}

impl Ord for FrecentEntry {
    fn cmp(&self, other: &Self) -> Ordering {
        self.partial_cmp(other).unwrap()
    }
}

impl FrecentEntry {
    /// Creates a new instance of [`FrecentEntry`].
    pub fn new(fpath: String) -> Self {
        Self {
            fpath,
            last_visit: Utc::now(),
            visits: 1u64,
            frecent_score: 1u64,
        }
    }

    /// Updates an existing entry.
    pub fn refresh_now(&mut self) {
        let now = Utc::now();
        self.last_visit = now;
        self.visits += 1;
        self.update_frecent(Some(now));
    }

    /// Updates the frecent score.
    pub fn update_frecent(&mut self, at: Option<UtcTime>) {
        let now = at.unwrap_or_else(Utc::now);

        let duration = now.signed_duration_since(self.last_visit).num_seconds();

        self.frecent_score = if duration < HOUR {
            self.visits * 4
        } else if duration < DAY {
            self.visits * 2
        } else if duration < WEEK {
            self.visits * 3 / 2
        } else if duration < MONTH {
            self.visits / 2
        } else {
            self.visits / 4
        };
    }

    /// Add a bonus score based on cwd.
    pub fn cwd_preferred_score(&self, cwd: &str) -> u64 {
        if self.fpath.starts_with(cwd) {
            self.frecent_score * 2
        } else {
            self.frecent_score
        }
    }
}

/// In memory version of sorted recent files.
#[derive(Clone, Debug, Serialize, Deserialize)]
pub struct SortedRecentFiles {
    /// Maximum number of entries.
    pub max_entries: u64,
    /// Sort preference of entries.
    pub sort_preference: SortPreference,
    /// An ordered list of [`FrecentEntry`].
    pub entries: Vec<FrecentEntry>,
}

impl Default for SortedRecentFiles {
    fn default() -> Self {
        Self {
            max_entries: MAX_ENTRIES,
            sort_preference: Default::default(),
            entries: Default::default(),
        }
    }
}

impl SortedRecentFiles {
    /// Deletes the invalid ones from current entries.
    ///
    /// Used when loading from the disk.
    pub fn remove_invalid_entries(self) -> Self {
        Self {
            entries: self
                .entries
                .into_iter()
                .filter(|entry| {
                    let path = Path::new(&entry.fpath);
                    path.exists() && path.is_file()
                })
                .collect(),
            ..self
        }
    }

    /// Returns the size of entries.
    pub fn len(&self) -> usize {
        self.entries.len()
    }

    /// Sort the entries by adding a bonus score given `cwd`.
    pub fn sort_by_cwd(&mut self, cwd: &str) {
        self.entries.sort_unstable_by(|a, b| {
            b.cwd_preferred_score(cwd)
                .partial_cmp(&a.cwd_preferred_score(cwd))
                .unwrap()
        });
    }

    pub fn filter_on_query(&self, query: &str, cwd: String) -> Vec<filter::MatchedItem> {
        let mut cwd = cwd;
        cwd.push(std::path::MAIN_SEPARATOR);

        let source_items: Vec<SourceItem> = self
            .entries
            .iter()
            .map(|entry| entry.fpath.replacen(&cwd, "", 1).into())
            .collect();

        cwd.pop();

        let matcher = MatcherBuilder::default()
            .bonuses(vec![Bonus::cwd(cwd), Bonus::FileName])
            .build(query.into());

<<<<<<< HEAD
        filter::filter_parallel(query, source_items, &matcher)
=======
        filter::par_filter(source_items, &matcher)
>>>>>>> ea90c8cf
    }

    /// Updates or inserts a new entry in a sorted way.
    pub fn upsert(&mut self, file: String) {
        match self
            .entries
            .iter()
            .position(|entry| entry.fpath.as_str() == file.as_str())
        {
            Some(pos) => FrecentEntry::refresh_now(&mut self.entries[pos]),
            None => {
                let entry = FrecentEntry::new(file);
                self.entries.push(entry);
            }
        }

        self.entries
            .sort_unstable_by(|a, b| b.partial_cmp(a).unwrap());

        if self.entries.len() > self.max_entries as usize {
            self.entries.truncate(self.max_entries as usize);
        }

        // Write back to the disk.
        if let Err(e) = crate::datastore::store_recent_files(self) {
            tracing::error!(?e, "Failed to write the recent files to the disk");
        }
    }
}

#[cfg(test)]
mod tests {
    use super::*;

    #[test]
    fn test_sort_by_cwd() {
        let mut sorted_recent_files = SortedRecentFiles::default();

        let entries = vec![
            "/usr/local/share/test1.txt",
            "/home/xlc/.vimrc",
            "/home/xlc/test.txt",
        ];

        for entry in entries.iter() {
            sorted_recent_files.upsert(entry.to_string());
        }

        sorted_recent_files.sort_by_cwd("/usr/local/share");

        assert_eq!(
            sorted_recent_files
                .entries
                .iter()
                .map(|entry| entry.fpath.as_str())
                .collect::<Vec<_>>(),
            vec![
                "/usr/local/share/test1.txt",
                "/home/xlc/test.txt",
                "/home/xlc/.vimrc",
            ]
        );
    }
}<|MERGE_RESOLUTION|>--- conflicted
+++ resolved
@@ -180,11 +180,7 @@
             .bonuses(vec![Bonus::cwd(cwd), Bonus::FileName])
             .build(query.into());
 
-<<<<<<< HEAD
-        filter::filter_parallel(query, source_items, &matcher)
-=======
         filter::par_filter(source_items, &matcher)
->>>>>>> ea90c8cf
     }
 
     /// Updates or inserts a new entry in a sorted way.
