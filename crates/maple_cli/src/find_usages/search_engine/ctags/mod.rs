--- conflicted
+++ resolved
@@ -16,10 +16,6 @@
 /// `readtags` powered searcher.
 #[derive(Debug, Clone, Eq, PartialEq, Hash)]
 pub struct CtagsSearcher<'a, P> {
-<<<<<<< HEAD
-    tags_generator: TagsGenerator<'a, P>,
-=======
->>>>>>> 141fb556
     tags_path: PathBuf,
     tags_generator: TagsGenerator<'a, P>,
 }
@@ -28,13 +24,8 @@
     pub fn new(tags_generator: TagsGenerator<'a, P>) -> Self {
         let tags_path = tags_generator.tags_path();
         Self {
-<<<<<<< HEAD
-            tags_generator,
-            tags_path,
-=======
             tags_path,
             tags_generator,
->>>>>>> 141fb556
         }
     }
 
