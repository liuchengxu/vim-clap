--- conflicted
+++ resolved
@@ -37,10 +37,6 @@
     Ok(lines)
 }
 
-<<<<<<< HEAD
-/// Wrapper type of [`StdCommand`].
-=======
->>>>>>> 141fb556
 pub type AsyncCommand = StdCommand;
 
 /// Shell command for executing with cache.
