//! Convert the source item stream to a parallel iterator and run the filtering in parallel.

use crate::{to_clap_item, FilterContext};
use anyhow::Result;
use parking_lot::Mutex;
use printer::{println_json_with_length, DisplayLines, Printer};
use rayon::iter::{Empty, IntoParallelIterator, ParallelBridge, ParallelIterator};
use std::cmp::Ordering as CmpOrdering;
use std::io::{BufRead, Read};
use std::path::PathBuf;
use std::sync::atomic::{AtomicBool, AtomicUsize, Ordering};
use std::sync::Arc;
use std::time::{Duration, Instant};
use subprocess::Exec;
use types::ProgressUpdate;
use types::{ClapItem, MatchedItem, Query};

/// Parallelable source.
#[derive(Debug)]
pub enum ParallelSource {
    File(PathBuf),
    Exec(Box<Exec>),
}

/// Returns the ranked results after applying fuzzy filter given the query string and a list of candidates.
///
/// Suitable for invoking the maple CLI command from shell, which will stop everything once the
/// parent is canceled.
pub fn par_dyn_run(
    query: &str,
    filter_context: FilterContext,
    par_source: ParallelSource,
) -> Result<()> {
    let query: Query = query.into();

    match par_source {
        ParallelSource::File(file) => {
            par_dyn_run_inner::<Empty<_>, _>(
                query,
                filter_context,
                ParSourceInner::Lines(std::fs::File::open(file)?),
            )?;
        }
        ParallelSource::Exec(exec) => {
            par_dyn_run_inner::<Empty<_>, _>(
                query,
                filter_context,
                ParSourceInner::Lines(exec.stream_stdout()?),
            )?;
        }
    }

    Ok(())
}

/// Generate an iterator of [`MatchedItem`] from a parallelable iterator.
pub fn par_dyn_run_list<'a, 'b: 'a>(
    query: &'a str,
    filter_context: FilterContext,
    items: impl IntoParallelIterator<Item = Arc<dyn ClapItem>> + 'b,
) {
    let query: Query = query.into();
    par_dyn_run_inner::<_, std::io::Empty>(query, filter_context, ParSourceInner::Items(items))
        .expect("Matching items in parallel can not fail");
}

#[derive(Debug)]
pub struct BestItems<P: ProgressUpdate<DisplayLines>> {
    /// Time of last notification.
    pub past: Instant,
    /// Top N items.
    pub items: Vec<MatchedItem>,
    pub last_lines: Vec<String>,
    pub last_visible_highlights: Vec<Vec<usize>>,
    pub max_capacity: usize,
    pub progressor: P,
    pub update_interval: Duration,
    pub printer: Printer,
}

impl<P: ProgressUpdate<DisplayLines>> BestItems<P> {
    pub fn new(
        printer: Printer,
        max_capacity: usize,
        progressor: P,
        update_interval: Duration,
    ) -> Self {
        Self {
            printer,
            past: Instant::now(),
            items: Vec::with_capacity(max_capacity),
            last_lines: Vec::with_capacity(max_capacity),
            last_visible_highlights: Vec::with_capacity(max_capacity),
            max_capacity,
            progressor,
            update_interval,
        }
    }

    fn sort(&mut self) {
        self.items.sort_unstable_by(|a, b| b.cmp(a));
    }

    pub fn on_new_match_full(
        &mut self,
        matched_item: MatchedItem,
        total_matched: usize,
        total_processed: usize,
        truncate_text: bool,
    ) {
        if self.items.len() < self.max_capacity {
            self.items.push(matched_item);
            self.sort();

            let now = Instant::now();
            if now > self.past + self.update_interval {
<<<<<<< HEAD
                let display_lines = printer::to_display_lines_full(
                    self.items.clone(),
                    self.winwidth,
                    self.icon,
                    truncate_text,
                );
=======
                let display_lines = self.printer.to_display_lines(self.items.clone());
>>>>>>> 5a366764
                self.progressor
                    .update_all(&display_lines, total_matched, total_processed);
                self.last_lines = display_lines.lines;
                self.past = now;
            }
        } else {
            let last = self
                .items
                .last_mut()
                .expect("Max capacity is non-zero; qed");

            let new = matched_item;
            if let CmpOrdering::Greater = new.cmp(last) {
                *last = new;
                self.sort();
            }

            if total_matched % 16 == 0 || total_processed % 16 == 0 {
                let now = Instant::now();
                if now > self.past + self.update_interval {
<<<<<<< HEAD
                    let display_lines = printer::to_display_lines_full(
                        self.items.clone(),
                        self.winwidth,
                        self.icon,
                        truncate_text,
                    );
=======
                    let display_lines = self.printer.to_display_lines(self.items.clone());
>>>>>>> 5a366764

                    let visible_highlights = display_lines
                        .indices
                        .iter()
                        .map(|line_highlights| {
                            line_highlights
                                .iter()
                                .copied()
                                .filter(|&x| x <= self.printer.line_width)
                                .collect::<Vec<_>>()
                        })
                        .collect::<Vec<_>>();

                    if self.last_lines != display_lines.lines.as_slice()
                        || self.last_visible_highlights != visible_highlights
                    {
                        self.progressor
                            .update_all(&display_lines, total_matched, total_processed);
                        self.last_lines = display_lines.lines;
                        self.last_visible_highlights = visible_highlights;
                    } else {
                        self.progressor.update_brief(total_matched, total_processed)
                    }

                    self.past = now;
                }
            }
        }
    }

    pub fn on_new_match(
        &mut self,
        matched_item: MatchedItem,
        total_matched: usize,
        total_processed: usize,
    ) {
        self.on_new_match_full(matched_item, total_matched, total_processed, true)
    }
}

#[derive(Debug)]
pub struct StdioProgressor;

impl ProgressUpdate<DisplayLines> for StdioProgressor {
    fn update_brief(&self, matched: usize, processed: usize) {
        #[allow(non_upper_case_globals)]
        const deprecated_method: &str = "clap#state#process_filter_message";

        println_json_with_length!(matched, processed, deprecated_method);
    }

    fn update_all(&self, display_lines: &DisplayLines, matched: usize, processed: usize) {
        #[allow(non_upper_case_globals)]
        const deprecated_method: &str = "clap#state#process_filter_message";

        let DisplayLines {
            lines,
            indices,
            truncated_map,
            icon_added,
        } = display_lines;

        if truncated_map.is_empty() {
            println_json_with_length!(
                deprecated_method,
                lines,
                indices,
                icon_added,
                matched,
                processed
            );
        } else {
            println_json_with_length!(
                deprecated_method,
                lines,
                indices,
                icon_added,
                matched,
                processed,
                truncated_map
            );
        }
    }

    fn on_finished(
        &self,
        display_lines: DisplayLines,
        total_matched: usize,
        total_processed: usize,
    ) {
        let DisplayLines {
            lines,
            indices,
            truncated_map,
            icon_added,
        } = display_lines;

        #[allow(non_upper_case_globals)]
        const deprecated_method: &str = "clap#state#process_filter_message";
        println_json_with_length!(
            deprecated_method,
            lines,
            indices,
            icon_added,
            truncated_map,
            total_matched,
            total_processed
        );
    }
}

enum ParSourceInner<I: IntoParallelIterator<Item = Arc<dyn ClapItem>>, R: Read + Send> {
    Items(I),
    Lines(R),
}

/// Perform the matching on a stream of [`Source::File`] and `[Source::Exec]` in parallel.
fn par_dyn_run_inner<I, R>(
    query: Query,
    filter_context: FilterContext,
    parallel_source: ParSourceInner<I, R>,
) -> Result<()>
where
    I: IntoParallelIterator<Item = Arc<dyn ClapItem>>,
    R: Read + Send,
{
    let FilterContext {
        icon,
        number,
        winwidth,
        matcher_builder,
    } = filter_context;

    let matcher = matcher_builder.build(query);

    let winwidth = winwidth.unwrap_or(100);
    let number = number.unwrap_or(100);

    let matched_count = AtomicUsize::new(0);
    let processed_count = AtomicUsize::new(0);

    let printer = Printer::new(winwidth, icon);
    let best_items = Mutex::new(BestItems::new(
        printer,
        number,
        StdioProgressor,
        Duration::from_millis(200),
    ));

    let process_item = |item: Arc<dyn ClapItem>, processed: usize| {
        if let Some(matched_item) = matcher.match_item(item) {
            let matched = matched_count.fetch_add(1, Ordering::SeqCst);

            // TODO: not use mutex?
            let mut best_items = best_items.lock();
            best_items.on_new_match(matched_item, matched, processed);
            drop(best_items);
        }
    };

    match parallel_source {
        ParSourceInner::Items(items) => items.into_par_iter().for_each(|item| {
            let processed = processed_count.fetch_add(1, Ordering::SeqCst);
            process_item(item, processed);
        }),
        ParSourceInner::Lines(reader) => {
            // To avoid Err(Custom { kind: InvalidData, error: "stream did not contain valid UTF-8" })
            // The line stream can contain invalid UTF-8 data.
            std::io::BufReader::new(reader)
                .lines()
                .filter_map(Result::ok)
                .par_bridge()
                .for_each(|line: String| {
                    let processed = processed_count.fetch_add(1, Ordering::SeqCst);
                    if let Some(item) = to_clap_item(matcher.match_scope(), line) {
                        process_item(item, processed);
                    }
                });
        }
    }

    let total_matched = matched_count.into_inner();
    let total_processed = processed_count.into_inner();

    let BestItems {
        items,
        progressor,
        printer,
        ..
    } = best_items.into_inner();

    let matched_items = items;

    let display_lines = printer.to_display_lines(matched_items);
    progressor.on_finished(display_lines, total_matched, total_processed);

    Ok(())
}

/// Similar to `[par_dyn_run]`, but used in the process which means we need to cancel the command
/// creating the items manually in order to cancel the task ASAP.
pub fn par_dyn_run_inprocess<P>(
    query: &str,
    filter_context: FilterContext,
    par_source: ParallelSource,
    progressor: P,
    stop_signal: Arc<AtomicBool>,
) -> Result<()>
where
    P: ProgressUpdate<DisplayLines> + Send,
{
    let query: Query = query.into();

    let FilterContext {
        icon,
        number,
        winwidth,
        matcher_builder,
    } = filter_context;

    let matcher = matcher_builder.build(query);

    let winwidth = winwidth.unwrap_or(100);
    let number = number.unwrap_or(100);

    let matched_count = AtomicUsize::new(0);
    let processed_count = AtomicUsize::new(0);

    let printer = Printer::new(winwidth, icon);
    let best_items = Mutex::new(BestItems::new(
        printer,
        number,
        progressor,
        Duration::from_millis(200),
    ));

    let process_item = |item: Arc<dyn ClapItem>, processed: usize| {
        if let Some(matched_item) = matcher.match_item(item) {
            let matched = matched_count.fetch_add(1, Ordering::SeqCst);

            // TODO: not use mutex?
            let mut best_items = best_items.lock();
            best_items.on_new_match(matched_item, matched, processed);
            drop(best_items);
        }
    };

    let read: Box<dyn std::io::Read + Send> = match par_source {
        ParallelSource::File(file) => Box::new(std::fs::File::open(file)?),
        ParallelSource::Exec(exec) => Box::new(exec.detached().stream_stdout()?), // TODO: kill the exec command ASAP/ Run the exec command in another blocking task.
    };

    // To avoid Err(Custom { kind: InvalidData, error: "stream did not contain valid UTF-8" })
    // The line stream can contain invalid UTF-8 data.
    let res = std::io::BufReader::new(read)
        .lines()
        .filter_map(Result::ok)
        .par_bridge()
        .try_for_each(|line: String| {
            if stop_signal.load(Ordering::SeqCst) {
                tracing::debug!(?matcher, "[par_dyn_run_inprocess] stop signal received");
                // Note that even the stop signal has been received, the thread created by
                // rayon does not exit actually, it just tries to stop the work ASAP.
                Err(())
            } else {
                let processed = processed_count.fetch_add(1, Ordering::SeqCst);
                if let Some(item) = to_clap_item(matcher.match_scope(), line) {
                    process_item(item, processed);
                }
                Ok(())
            }
        });

    let total_matched = matched_count.into_inner();
    let total_processed = processed_count.into_inner();

    if res.is_err() {
        tracing::debug!(
            ?total_matched,
            ?total_processed,
            "[par_dyn_run_inprocess] return early due to the stop signal arrived."
        );
        return Ok(());
    }

    let BestItems {
        items,
        progressor,
        printer,
        ..
    } = best_items.into_inner();

    let matched_items = items;

    let display_lines = printer.to_display_lines(matched_items);
    progressor.on_finished(display_lines, total_matched, total_processed);

    Ok(())
}<|MERGE_RESOLUTION|>--- conflicted
+++ resolved
@@ -101,12 +101,11 @@
         self.items.sort_unstable_by(|a, b| b.cmp(a));
     }
 
-    pub fn on_new_match_full(
+    pub fn on_new_match(
         &mut self,
         matched_item: MatchedItem,
         total_matched: usize,
         total_processed: usize,
-        truncate_text: bool,
     ) {
         if self.items.len() < self.max_capacity {
             self.items.push(matched_item);
@@ -114,16 +113,7 @@
 
             let now = Instant::now();
             if now > self.past + self.update_interval {
-<<<<<<< HEAD
-                let display_lines = printer::to_display_lines_full(
-                    self.items.clone(),
-                    self.winwidth,
-                    self.icon,
-                    truncate_text,
-                );
-=======
                 let display_lines = self.printer.to_display_lines(self.items.clone());
->>>>>>> 5a366764
                 self.progressor
                     .update_all(&display_lines, total_matched, total_processed);
                 self.last_lines = display_lines.lines;
@@ -144,16 +134,7 @@
             if total_matched % 16 == 0 || total_processed % 16 == 0 {
                 let now = Instant::now();
                 if now > self.past + self.update_interval {
-<<<<<<< HEAD
-                    let display_lines = printer::to_display_lines_full(
-                        self.items.clone(),
-                        self.winwidth,
-                        self.icon,
-                        truncate_text,
-                    );
-=======
                     let display_lines = self.printer.to_display_lines(self.items.clone());
->>>>>>> 5a366764
 
                     let visible_highlights = display_lines
                         .indices
@@ -182,15 +163,6 @@
                 }
             }
         }
-    }
-
-    pub fn on_new_match(
-        &mut self,
-        matched_item: MatchedItem,
-        total_matched: usize,
-        total_processed: usize,
-    ) {
-        self.on_new_match_full(matched_item, total_matched, total_processed, true)
     }
 }
 
