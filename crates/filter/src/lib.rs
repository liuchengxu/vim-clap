--- conflicted
+++ resolved
@@ -10,20 +10,11 @@
 mod sequential_source;
 mod sequential_worker;
 
-<<<<<<< HEAD
-use anyhow::Result;
 use icon::Icon;
-use matcher::{Bonus, ClapItem, MatchScope, Matcher};
+use matcher::{Bonus, ClapItem, MatchScope, Matcher, MatcherBuilder};
 use rayon::prelude::*;
 use std::sync::Arc;
 use types::{FileNameItem, GrepItem};
-=======
-use rayon::prelude::*;
-
-use icon::Icon;
-use matcher::{Bonus, ClapItem, MatchScope, Matcher, MatcherBuilder};
-use source::MatchedItems;
->>>>>>> ea90c8cf
 
 pub use self::parallel_worker::{
     par_dyn_run, par_dyn_run_inprocess, par_dyn_run_list, ParallelSource, StdioProgressor,
@@ -32,6 +23,28 @@
 pub use self::sequential_worker::dyn_run;
 pub use matcher;
 pub use types::{CaseMatching, MatchedItem, Query, SourceItem};
+
+#[derive(Debug)]
+pub struct MatchedItems(Vec<MatchedItem>);
+
+impl MatchedItems {
+    /// The item with highest score first, the item with lowest score last.
+    pub fn par_sort(self) -> Self {
+        let mut items = self.0;
+        items.par_sort_unstable_by(|v1, v2| v2.score.partial_cmp(&v1.score).unwrap());
+        Self(items)
+    }
+
+    pub fn inner(self) -> Vec<MatchedItem> {
+        self.0
+    }
+}
+
+impl From<Vec<MatchedItem>> for MatchedItems {
+    fn from(items: Vec<MatchedItem>) -> Self {
+        Self(items)
+    }
+}
 
 /// Converts the raw line into a clap item.
 pub(crate) fn to_clap_item(match_scope: MatchScope, line: String) -> Option<Arc<dyn ClapItem>> {
@@ -96,40 +109,9 @@
     }
 }
 
-<<<<<<< HEAD
-/// Sorts the filtered result by the filter score.
-///
-/// The item with highest score first, the item with lowest score last.
-pub(crate) fn sort_matched_items(mut matched_items: Vec<MatchedItem>) -> Vec<MatchedItem> {
-    matched_items.par_sort_unstable_by(|v1, v2| v2.score.partial_cmp(&v1.score).unwrap());
-    matched_items
-}
-
-/// Returns the ranked results after applying the matcher algo
-/// given the query String and filtering source.
-pub fn sync_run<I: Iterator<Item = Arc<dyn ClapItem>>>(
-    query: &str,
-    source: SequentialSource<I>,
-    matcher: Matcher,
-) -> Result<Vec<MatchedItem>> {
-    let query: Query = query.into();
-    let matched_items = filter_sequential(source, matcher, &query)?;
-    Ok(sort_matched_items(matched_items))
-}
-
-/// Performs the synchorous filtering on a small scale of source in parallel.
-pub fn filter_parallel(
-    query: impl Into<Query>,
-    source_items: Vec<SourceItem>,
-    fuzzy_matcher: &Matcher,
-) -> Vec<MatchedItem> {
-    let query: Query = query.into();
-    let matched_items = source_items
-=======
 /// Performs the synchorous filtering on a small scale of source in parallel.
 pub fn par_filter(source_items: Vec<SourceItem>, fuzzy_matcher: &Matcher) -> Vec<MatchedItem> {
     let matched_items: MatchedItems = source_items
->>>>>>> ea90c8cf
         .into_par_iter()
         .filter_map(|item| {
             let item: Arc<dyn ClapItem> = Arc::new(item);
