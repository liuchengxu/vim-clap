--- conflicted
+++ resolved
@@ -173,11 +173,7 @@
                     icon_added,
                     truncated_map,
                     ..
-<<<<<<< HEAD
-                } = printer::to_display_lines(items, ctx.env.display_line_width, ctx.env.icon);
-=======
                 } = printer.to_display_lines(items);
->>>>>>> 5a366764
 
                 let using_cache = provider_source.using_cache();
 
