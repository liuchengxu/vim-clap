use crate::stdio_server::handler::{CachedPreviewImpl, Preview, PreviewTarget};
use crate::stdio_server::input::KeyEvent;
use crate::stdio_server::provider::{ClapProvider, Context};
use crate::stdio_server::vim::preview_syntax;
use anyhow::Result;
use icon::prepend_filer_icon;
use serde_json::json;
use std::collections::hash_map::Entry;
use std::collections::HashMap;
use std::path::{Path, PathBuf, MAIN_SEPARATOR};
use std::sync::Arc;
use types::{ClapItem, MatchResult};

/// Display the inner path in a nicer way.
struct DisplayPath<P> {
    inner: P,
    enable_icon: bool,
}

impl<P: AsRef<Path>> DisplayPath<P> {
    fn new(inner: P, enable_icon: bool) -> Self {
        Self { inner, enable_icon }
    }

    #[inline]
    fn as_file_name_unsafe(&self) -> &str {
        self.inner
            .as_ref()
            .file_name()
            .and_then(std::ffi::OsStr::to_str)
            .expect("Path terminates in `..`")
    }
}

impl<P: AsRef<Path>> std::fmt::Display for DisplayPath<P> {
    fn fmt(&self, f: &mut std::fmt::Formatter) -> std::fmt::Result {
        let mut write_with_icon = |path: &str| {
            if self.enable_icon {
                write!(f, "{}", prepend_filer_icon(self.inner.as_ref(), path))
            } else {
                write!(f, "{path}")
            }
        };

        if self.inner.as_ref().is_dir() {
            let path = format!("{}{}", self.as_file_name_unsafe(), MAIN_SEPARATOR);
            write_with_icon(&path)
        } else {
            write_with_icon(self.as_file_name_unsafe())
        }
    }
}

#[allow(unused)]
fn goto_parent(cur_dir: String) {
    // Root directory.
    if Path::new(&cur_dir).parent().is_none() {
        // noop
        return;
    }

    let parent_dir = match Path::new(&cur_dir).parent() {
        Some(dir) => dir,
        None => return,
    };

    let _new_cur_dir = if parent_dir.parent().is_none() {
        parent_dir.to_string_lossy().to_string()
    } else {
        format!("{}{MAIN_SEPARATOR}", parent_dir.display())
    };

    if let Some(last_char) = cur_dir.chars().last() {
        if last_char == MAIN_SEPARATOR {}
    }
}

pub fn read_dir_entries<P: AsRef<Path>>(
    dir: P,
    enable_icon: bool,
    max: Option<usize>,
) -> std::io::Result<Vec<String>> {
    let entries_iter = std::fs::read_dir(dir)?
        .map(|res| res.map(|x| DisplayPath::new(x.path(), enable_icon).to_string()));

    let mut entries = if let Some(m) = max {
        entries_iter.take(m).collect::<std::io::Result<Vec<_>>>()?
    } else {
        entries_iter.collect::<std::io::Result<Vec<_>>>()?
    };

    entries.sort();

    Ok(entries)
}

#[derive(Debug)]
struct FilerItem(String);

impl ClapItem for FilerItem {
    fn raw_text(&self) -> &str {
        self.0.as_str()
    }

    fn match_text(&self) -> &str {
        &self.0[4..]
    }

    fn match_result_callback(&self, match_result: MatchResult) -> MatchResult {
        let mut match_result = match_result;
        match_result.indices.iter_mut().for_each(|x| {
            *x += 4;
        });
        match_result
    }
}

#[derive(Debug)]
pub struct FilerProvider {
    current_dir: PathBuf,
    dir_entries: HashMap<PathBuf, Vec<Arc<dyn ClapItem>>>,
    current_lines: Vec<String>,
}

impl FilerProvider {
    pub fn new(current_dir: PathBuf) -> Self {
        Self {
            current_dir,
            dir_entries: HashMap::new(),
            current_lines: Vec::new(),
        }
    }

    // Without the icon.
    async fn current_line(&self, ctx: &Context) -> Result<String> {
        let curline = ctx.vim.display_getcurline().await?;
        let curline = if ctx.vim.get_var_bool("clap_enable_icon").await? {
            curline.chars().skip(2).collect()
        } else {
            curline
        };
        Ok(curline)
    }

    async fn on_tab(&mut self, ctx: &mut Context) -> Result<()> {
        let curline = self.current_line(ctx).await?;
        let target_dir = self.current_dir.join(curline);

        let preview_target = if target_dir.is_dir() {
            self.reset_to(target_dir, ctx)?;
            let curline = self.current_line(ctx).await?;
            let path: PathBuf = curline.into();
            if path.is_dir() {
                PreviewTarget::Directory(path)
            } else {
                PreviewTarget::File(path)
            }
        } else if target_dir.is_file() {
            PreviewTarget::File(target_dir)
        } else {
            return Ok(());
        };

        self.update_preview(preview_target, ctx).await?;

        Ok(())
    }

    async fn on_backspace(&mut self, ctx: &mut Context) -> Result<()> {
        let mut input = ctx.vim.input_get().await?;

        if input.is_empty() {
            self.load_parent(ctx)?;
            ctx.vim
                .exec("clap#provider#filer#set_prompt", [&self.current_dir])?;
        } else {
            input.pop();
            ctx.vim.exec("input_set", [&input])?;
        }

        let lines = self.on_query_change(&input, ctx)?;
        self.current_lines = lines;

        let curline = self.current_line(ctx).await?;
        let target_dir = self.current_dir.join(curline);
        let preview_target = if target_dir.is_dir() {
            PreviewTarget::Directory(target_dir)
        } else {
            PreviewTarget::File(target_dir)
        };

        self.update_preview(preview_target, ctx).await?;

        Ok(())
    }

    async fn on_carriage_return(&mut self, ctx: &Context) -> Result<()> {
        let curline = self.current_line(ctx).await?;
        let target_dir = self.current_dir.join(curline);

        if target_dir.is_dir() {
            self.reset_to(target_dir, ctx)?;
            return Ok(());
        } else if target_dir.is_file() {
            ctx.vim.exec("execute", ["stopinsert"])?;
            ctx.vim.exec("clap#provider#filer#sink", [target_dir])?;
            return Ok(());
        }

        let input = ctx.vim.input_get().await?;
        let target_file = self.current_dir.join(input);

        ctx.vim
            .call("clap#provider#filer#handle_special_entries", [target_file])
            .await?;

        Ok(())
    }

    fn on_query_change(&self, query: &str, ctx: &Context) -> Result<Vec<String>> {
        let current_items = self
            .dir_entries
            .get(&self.current_dir)
            .ok_or_else(|| anyhow::anyhow!("Directory entries not found"))?;

<<<<<<< HEAD
        let mut matched_items = filter::par_filter_items(current_items, &ctx.matcher(query));
        let total = matched_items.len();
=======
        let processed = current_items.len();

        if query.is_empty() {
            let printer::DisplayLines {
                lines,
                mut indices,
                truncated_map: _,
                icon_added,
            } = printer::to_display_lines(
                current_items
                    .iter()
                    .take(200)
                    .cloned()
                    .map(Into::into)
                    .collect(),
                ctx.env.display_winwidth,
                icon::Icon::Null, // icon is handled inside the provider impl.
            );

            if ctx.env.icon.enabled() {
                indices.iter_mut().for_each(|v| {
                    v.iter_mut().for_each(|x| {
                        *x -= 2;
                    })
                });
            }

            let result = json!({
              "lines": &lines, "indices": indices, "matched": 0, "processed": processed, "icon_added": icon_added,
            });

            ctx.vim
                .exec("clap#state#process_filter_message", json!([result, true]))?;

            return Ok(lines);
        }

        let matcher = ctx.matcher_builder().build(query.into());
        let mut matched_items = filter::par_filter_items(current_items, &matcher);
        let matched = matched_items.len();
>>>>>>> c90b57f1

        matched_items.truncate(200);

        let printer::DisplayLines {
            lines,
            mut indices,
            truncated_map,
            icon_added,
        } = printer::to_display_lines(
            matched_items,
            ctx.env.display_winwidth,
            icon::Icon::Null, // icon is handled inside the provider impl.
        );

        if ctx.env.icon.enabled() {
            indices.iter_mut().for_each(|v| {
                v.iter_mut().for_each(|x| {
                    *x -= 2;
                })
            });
        }

        let result = if truncated_map.is_empty() {
            json!({ "lines": &lines, "indices": indices, "matched": matched, "processed": processed, "icon_added": icon_added })
        } else {
            json!({ "lines": &lines, "indices": indices, "matched": matched, "processed": processed, "icon_added": icon_added, "truncated_map": truncated_map })
        };

        ctx.vim
            .exec("clap#state#process_filter_message", json!([result, true]))?;

        Ok(lines)
    }

    fn reset_to(&mut self, dir: PathBuf, ctx: &Context) -> Result<()> {
        self.current_dir = dir.clone();
        self.load_dir(dir, ctx)?;
        ctx.vim.exec("input_set", [""])?;
        ctx.vim
            .exec("clap#provider#filer#set_prompt", [&self.current_dir])?;
        let lines = self.on_query_change("", ctx)?;
        self.current_lines = lines;
        Ok(())
    }

    async fn update_preview(&self, preview_target: PreviewTarget, ctx: &mut Context) -> Result<()> {
        let preview_height = ctx.preview_height().await?;

        let preview_impl = CachedPreviewImpl {
            ctx,
            preview_height,
            preview_target,
            cache_line: None,
        };

        match preview_impl.get_preview().await {
            Ok(preview) => {
                ctx.render_preview(preview)?;

                let maybe_syntax = preview_impl.preview_target.path().and_then(|path| {
                    if path.is_dir() {
                        Some("clap_filer")
                    } else if path.is_file() {
                        preview_syntax(path)
                    } else {
                        None
                    }
                });

                if let Some(syntax) = maybe_syntax {
                    ctx.vim.set_preview_syntax(syntax)?;
                }
            }
            Err(err) => {
                ctx.render_preview(Preview::new(vec![err.to_string()]))?;
            }
        }
        Ok(())
    }

    fn load_parent(&mut self, ctx: &Context) -> Result<()> {
        let parent_dir = match self.current_dir.parent() {
            Some(parent) => parent,
            None => return Ok(()),
        };
        self.current_dir = parent_dir.to_path_buf();
        self.load_dir(self.current_dir.clone(), ctx)
    }

    fn load_dir(&mut self, target_dir: PathBuf, ctx: &Context) -> Result<()> {
        if let Entry::Vacant(v) = self.dir_entries.entry(target_dir) {
            let entries = match read_dir_entries(&self.current_dir, ctx.env.icon.enabled(), None) {
                Ok(entries) => entries,
                Err(err) => {
                    ctx.vim
                        .exec("clap#provider#filer#handle_error", [err.to_string()])?;
                    return Ok(());
                }
            };

            v.insert(
                entries
                    .into_iter()
                    .map(|line| Arc::new(FilerItem(line)) as Arc<dyn ClapItem>)
                    .collect(),
            );
        }

        Ok(())
    }
}

#[async_trait::async_trait]
impl ClapProvider for FilerProvider {
    async fn on_initialize(&mut self, ctx: &mut Context) -> Result<()> {
        let cwd = &ctx.cwd;

        let entries = match read_dir_entries(cwd, ctx.env.icon.enabled(), None) {
            Ok(entries) => entries,
            Err(err) => {
                tracing::error!(?cwd, "Failed to read directory entries");
                ctx.vim
                    .exec("clap#provider#filer#handle_error", [err.to_string()])?;
                return Ok(());
            }
        };

        let response = json!({ "entries": &entries, "dir": cwd, "total": entries.len() });
        ctx.vim
            .exec("clap#provider#filer#handle_on_initialize", response)?;

        self.dir_entries.insert(
            cwd.to_path_buf(),
            entries
                .clone()
                .into_iter()
                .map(|line| Arc::new(FilerItem(line)) as Arc<dyn ClapItem>)
                .collect(),
        );
        self.current_lines = entries;

        Ok(())
    }

    async fn on_move(&mut self, ctx: &mut Context) -> Result<()> {
        if !ctx.env.preview_enabled {
            return Ok(());
        }
        let curline = self.current_line(ctx).await?;
        let path = self.current_dir.join(curline);
        let preview_target = if path.is_dir() {
            PreviewTarget::Directory(path)
        } else {
            PreviewTarget::File(path)
        };
        self.update_preview(preview_target, ctx).await
    }

    async fn on_typed(&mut self, ctx: &mut Context) -> Result<()> {
        if self.current_lines.is_empty() {
            ctx.vim
                .bare_exec("clap#provider#filer#set_create_file_entry")?;
            return Ok(());
        }

        let query: String = ctx.vim.input_get().await?;
        let lines = self.on_query_change(&query, ctx)?;
        self.current_lines = lines;

        if self.current_lines.is_empty() {
            ctx.vim
                .bare_exec("clap#provider#filer#set_create_file_entry")?;
        }

        Ok(())
    }

    async fn on_key_event(&mut self, ctx: &mut Context, key_event: KeyEvent) -> Result<()> {
        match key_event {
            KeyEvent::Tab => self.on_tab(ctx).await,
            KeyEvent::Backspace => self.on_backspace(ctx).await,
            KeyEvent::CarriageReturn => self.on_carriage_return(ctx).await,
            KeyEvent::ShiftUp => {
                tracing::debug!("TODO: ShiftUp, Preview scroll up");
                Ok(())
            }
            KeyEvent::ShiftDown => {
                tracing::debug!("TODO: ShiftDown, Preview scroll down");
                Ok(())
            }
            KeyEvent::CtrlN => ctx.next_input().await,
            KeyEvent::CtrlP => ctx.previous_input().await,
        }
    }
}

#[cfg(test)]
mod tests {
    use super::*;

    #[test]
    fn test_dir() {
        // /home/xlc/.vim/plugged/vim-clap/crates/stdio_server
        let entries = read_dir_entries(
            std::env::current_dir()
                .unwrap()
                .into_os_string()
                .into_string()
                .unwrap(),
            false,
            None,
        )
        .unwrap();

        assert_eq!(entries, vec!["Cargo.toml", "src/"]);
    }
}<|MERGE_RESOLUTION|>--- conflicted
+++ resolved
@@ -223,10 +223,6 @@
             .get(&self.current_dir)
             .ok_or_else(|| anyhow::anyhow!("Directory entries not found"))?;
 
-<<<<<<< HEAD
-        let mut matched_items = filter::par_filter_items(current_items, &ctx.matcher(query));
-        let total = matched_items.len();
-=======
         let processed = current_items.len();
 
         if query.is_empty() {
@@ -267,7 +263,6 @@
         let matcher = ctx.matcher_builder().build(query.into());
         let mut matched_items = filter::par_filter_items(current_items, &matcher);
         let matched = matched_items.len();
->>>>>>> c90b57f1
 
         matched_items.truncate(200);
 
