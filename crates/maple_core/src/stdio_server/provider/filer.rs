--- conflicted
+++ resolved
@@ -189,11 +189,6 @@
                     .cloned()
                     .map(Into::into)
                     .collect(),
-<<<<<<< HEAD
-                ctx.env.display_line_width,
-                icon::Icon::Null, // icon is handled inside the provider impl.
-=======
->>>>>>> 5a366764
             );
 
             if ctx.env.icon.enabled() {
