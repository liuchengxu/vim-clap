mod searcher;

use self::searcher::{SearchEngine, SearchWorker};
use crate::find_usages::{CtagsSearcher, GtagsSearcher, QueryType, Usage, UsageMatcher, Usages};
use crate::paths::AbsPathBuf;
use crate::stdio_server::handler::CachedPreviewImpl;
use crate::stdio_server::job;
use crate::stdio_server::provider::{ClapProvider, Context};
use crate::tools::ctags::{get_language, TagsGenerator, CTAGS_EXISTS};
use crate::tools::gtags::GTAGS_EXISTS;
use anyhow::Result;
use filter::Query;
use futures::Future;
use itertools::Itertools;
use rayon::prelude::*;
use serde_json::json;
use std::path::PathBuf;
use std::sync::atomic::{AtomicBool, Ordering};
use std::sync::Arc;
use tracing::Instrument;

/// Internal reprentation of user input.
#[derive(Debug, Clone, Default)]
struct QueryInfo {
    /// Keyword for the tag or regex searching.
    keyword: String,
    /// Query type for `keyword`.
    query_type: QueryType,
    /// Search terms for further filtering.
    usage_matcher: UsageMatcher,
}

impl QueryInfo {
    /// Return `true` if the result of query info is a superset of the result of another,
    /// i.e., `self` contains all the search results of `other`.
    ///
    /// The rule is as follows:
    ///
    /// - the keyword is the same.
    /// - the new query is a subset of last query.
    fn is_superset(&self, other: &Self) -> bool {
        self.keyword == other.keyword
            && self.query_type == other.query_type
            && self.usage_matcher.is_superset(&other.usage_matcher)
    }
}

/// Parses the raw user input and returns the final keyword as well as the constraint terms.
/// Currently, only one keyword is supported.
///
/// `hel 'fn` => `keyword ++ exact_term/inverse_term`.
///
/// # Argument
///
/// - `query`: Initial query typed in the input window.
fn parse_query_info(query: &str) -> QueryInfo {
    let Query {
        exact_terms,
        inverse_terms,
        fuzzy_terms,
    } = Query::from(query);

    // If there is no fuzzy term, use the full query as the keyword,
    // otherwise restore the fuzzy query as the keyword we are going to search.
    let (keyword, query_type, usage_matcher) = if fuzzy_terms.is_empty() {
        if exact_terms.is_empty() {
            (query.into(), QueryType::StartWith, UsageMatcher::default())
        } else {
            (
                exact_terms[0].word.clone(),
                QueryType::Exact,
                UsageMatcher::new(exact_terms, inverse_terms),
            )
        }
    } else {
        (
            fuzzy_terms.iter().map(|term| &term.word).join(" "),
            QueryType::StartWith,
            UsageMatcher::new(exact_terms, inverse_terms),
        )
    };

    // TODO: Search syntax:
    // - 'foo
    // - foo*
    // - foo
    //
    // if let Some(stripped) = query.strip_suffix('*') {
    // (stripped, QueryType::Contain)
    // } else if let Some(stripped) = query.strip_prefix('\'') {
    // (stripped, QueryType::Exact)
    // } else {
    // (query, QueryType::StartWith)
    // };

    QueryInfo {
        keyword,
        query_type,
        usage_matcher,
    }
}

#[derive(Debug, Clone, Default)]
struct SearchResults {
    /// Last searching results.
    ///
    /// When passing the line content from Vim to Rust, the performance
    /// of Vim can become very bad because some lines are extremely long,
    /// we cache the last results on Rust to allow passing the line number
    /// from Vim later instead.
    usages: Usages,
    /// Last parsed query info.
    query_info: QueryInfo,
}

#[derive(Debug, Clone)]
pub struct DumbJumpProvider {
    /// Results from last searching.
    /// This might be a superset of searching results for the last query.
    cached_results: SearchResults,
    /// Current results from refiltering on `cached_results`.
    current_usages: Option<Usages>,
    /// Whether the tags file has been (re)-created.
    ctags_regenerated: Arc<AtomicBool>,
    /// Whether the GTAGS file has been (re)-created.
    gtags_regenerated: Arc<AtomicBool>,
}

async fn init_gtags(cwd: PathBuf, gtags_regenerated: Arc<AtomicBool>) {
    let gtags_searcher = GtagsSearcher::new(cwd);
    match gtags_searcher.create_or_update_tags() {
        Ok(()) => gtags_regenerated.store(true, Ordering::SeqCst),
        Err(e) => {
            tracing::error!(error = ?e, "[dumb_jump] 💔 Error at initializing GTAGS, attempting to recreate...");
            // TODO: creating gtags may take 20s+ for large project
            match tokio::task::spawn_blocking({
                let gtags_searcher = gtags_searcher.clone();
                move || gtags_searcher.force_recreate()
            })
            .await
            {
                Ok(_) => {
                    gtags_regenerated.store(true, Ordering::SeqCst);
                    tracing::debug!("[dumb_jump] Recreating gtags db successfully");
                }
                Err(e) => {
                    tracing::error!(error = ?e, "[dumb_jump] 💔 Failed to recreate gtags db");
                }
            }
        }
    }
}

impl DumbJumpProvider {
    pub fn new() -> Self {
        Self {
            cached_results: Default::default(),
            current_usages: None,
            ctags_regenerated: Arc::new(false.into()),
            gtags_regenerated: Arc::new(false.into()),
        }
    }

    async fn initialize_tags(&self, extension: String, cwd: AbsPathBuf) -> Result<()> {
        let job_id = utils::calculate_hash(&(&cwd, "dumb_jump"));

        if job::reserve(job_id) {
            let ctags_future = {
                let cwd = cwd.clone();
                let mut tags_generator = TagsGenerator::with_dir(cwd.clone());
                if let Some(language) = get_language(&extension) {
                    tags_generator.set_languages(language.into());
                }
                let ctags_regenerated = self.ctags_regenerated.clone();

                // Ctags initialization is usually pretty fast.
                async move {
                    let now = std::time::Instant::now();
                    let ctags_searcher = CtagsSearcher::new(tags_generator);
                    match ctags_searcher.generate_tags() {
                        Ok(()) => ctags_regenerated.store(true, Ordering::SeqCst),
                        Err(e) => {
                            tracing::error!(error = ?e, "[dumb_jump] 💔 Error at initializing ctags")
                        }
                    }
                    tracing::debug!(?cwd, "[dumb_jump] ⏱️  Ctags elapsed: {:?}", now.elapsed());
                }
            };

            let gtags_future = {
                let cwd: PathBuf = cwd.into();
                let gtags_regenerated = self.gtags_regenerated.clone();
                let span = tracing::span!(tracing::Level::INFO, "gtags");
                async move {
                    let _ = tokio::task::spawn(init_gtags(cwd, gtags_regenerated)).await;
                }
                .instrument(span)
            };

            fn run(job_future: impl Send + Sync + 'static + Future<Output = ()>, job_id: u64) {
                tokio::task::spawn({
                    async move {
                        let now = std::time::Instant::now();
                        job_future.await;
                        tracing::debug!("[dumb_jump] ⏱️  Total elapsed: {:?}", now.elapsed());
                        job::unreserve(job_id);
                    }
                });
            }

            match (*CTAGS_EXISTS, *GTAGS_EXISTS) {
                (true, true) => run(
                    async move {
                        futures::future::join(ctags_future, gtags_future).await;
                    },
                    job_id,
                ),
                (false, false) => {}
                (true, false) => run(ctags_future, job_id),
                (false, true) => run(gtags_future, job_id),
            }
        }

        Ok(())
    }

    /// Starts a new searching task.
    async fn start_search(
        &self,
        search_worker: SearchWorker,
        query: String,
        query_info: QueryInfo,
    ) -> Result<SearchResults> {
        if query.is_empty() {
            return Ok(Default::default());
        }

        let search_engine = match (
            self.ctags_regenerated.load(Ordering::Relaxed),
            self.gtags_regenerated.load(Ordering::Relaxed),
        ) {
            (true, true) => SearchEngine::All,
            (true, false) => SearchEngine::CtagsAndRegex,
            _ => SearchEngine::Regex,
        };

        let usages = search_engine.run(search_worker).await?;

        Ok(SearchResults { usages, query_info })
    }

    fn on_new_search_results(
        &mut self,
        search_results: SearchResults,
        ctx: &Context,
    ) -> Result<()> {
        let matched = search_results.usages.len();

        // Only show the top 200 items.
        let (lines, indices): (Vec<_>, Vec<_>) = search_results
            .usages
            .iter()
            .take(200)
            .map(|usage| (usage.line.as_str(), usage.indices.as_slice()))
            .unzip();

        let response = json!({ "lines": lines, "indices": indices, "matched": matched });

        ctx.vim
            .exec("clap#state#process_response_on_typed", response)?;

        self.cached_results = search_results;
        self.current_usages.take();

        Ok(())
    }
}

#[async_trait::async_trait]
impl ClapProvider for DumbJumpProvider {
    async fn on_initialize(&mut self, ctx: &mut Context) -> Result<()> {
        let cwd = ctx.vim.working_dir().await?;
        let source_file_extension = ctx.start_buffer_extension()?;

        tokio::task::spawn({
            let cwd = cwd.clone();
            let extension = source_file_extension.clone();
            let dumb_jump = self.clone();

            async move {
                if let Err(err) = dumb_jump.initialize_tags(extension, cwd).await {
                    tracing::error!(error = ?err, "Failed to initialize dumb_jump provider");
                }
            }
        });

        let query = ctx.vim.context_query_or_input().await?;
        if !query.is_empty() {
            let query_info = parse_query_info(&query);
            let search_worker = SearchWorker {
                cwd,
                query_info: query_info.clone(),
                source_file_extension,
            };

            let search_results = self.start_search(search_worker, query, query_info).await?;

            self.on_new_search_results(search_results, ctx)?;
        }

        Ok(())
    }

    async fn on_move(&mut self, ctx: &mut Context) -> Result<()> {
        let current_lines = self
            .current_usages
            .as_ref()
            .unwrap_or(&self.cached_results.usages);

        if current_lines.is_empty() {
            return Ok(());
        }

        let input = ctx.vim.input_get().await?;
        let lnum = ctx.vim.display_getcurlnum().await?;

        // lnum is 1-indexed
        let curline = current_lines
            .get_line(lnum - 1)
            .ok_or_else(|| anyhow::anyhow!("Can not find curline on Rust end for lnum: {lnum}"))?;

        let preview_height = ctx.preview_height().await?;
        let preview = CachedPreviewImpl::new(curline.to_string(), preview_height, ctx)?
            .get_preview()
            .await?;

        let current_input = ctx.vim.input_get().await?;
        let current_lnum = ctx.vim.display_getcurlnum().await?;
        // Only send back the result if the request is not out-dated.
        if input == current_input && lnum == current_lnum {
            ctx.render_preview(preview)?;
        }

        Ok(())
    }

    async fn on_typed(&mut self, ctx: &mut Context) -> Result<()> {
        let query = ctx.vim.input_get().await?;
        let query_info = parse_query_info(&query);

        // Try to refilter the cached results.
        if self.cached_results.query_info.is_superset(&query_info) {
            let refiltered = self
                .cached_results
                .usages
                .par_iter()
                .filter_map(|Usage { line, indices }| {
                    query_info
                        .usage_matcher
                        .match_jump_line((line.clone(), indices.clone()))
                        .map(|(line, indices)| Usage::new(line, indices))
                })
                .collect::<Vec<_>>();
            let matched = refiltered.len();
            let (lines, indices): (Vec<&str>, Vec<&[usize]>) = refiltered
                .iter()
                .take(200)
                .map(|Usage { line, indices }| (line.as_str(), indices.as_slice()))
                .unzip();
            let response = json!({ "lines": lines, "indices": indices, "matched": matched });
            ctx.vim
                .exec("clap#state#process_response_on_typed", response)?;
            self.current_usages.replace(refiltered.into());
            return Ok(());
        }

        let cwd: AbsPathBuf = ctx.vim.working_dir().await?;
<<<<<<< HEAD
        let searching_worker = SearchingWorker {
=======
        let search_worker = SearchWorker {
>>>>>>> c90b57f1
            cwd,
            query_info: query_info.clone(),
            source_file_extension: ctx.start_buffer_extension()?,
        };
        let search_results = self.start_search(search_worker, query, query_info).await?;

        self.on_new_search_results(search_results, ctx)?;

        Ok(())
    }
}

#[cfg(test)]
mod tests {
    use super::*;

    #[test]
    fn test_parse_search_info() {
        let query_info = parse_query_info("'foo");
        println!("{:?}", query_info);
    }
}<|MERGE_RESOLUTION|>--- conflicted
+++ resolved
@@ -375,11 +375,7 @@
         }
 
         let cwd: AbsPathBuf = ctx.vim.working_dir().await?;
-<<<<<<< HEAD
-        let searching_worker = SearchingWorker {
-=======
         let search_worker = SearchWorker {
->>>>>>> c90b57f1
             cwd,
             query_info: query_info.clone(),
             source_file_extension: ctx.start_buffer_extension()?,
