mod blines;
mod dumb_jump;
mod filer;
mod files;
mod generic_provider;
mod grep;
mod recent_files;

pub use self::filer::read_dir_entries;
use crate::paths::AbsPathBuf;
use crate::searcher::blines::BlinesItem;
use crate::searcher::SearchContext;
use crate::stdio_server::handler::{
    initialize_provider, CachedPreviewImpl, Preview, PreviewTarget,
};
use crate::stdio_server::input::{InputRecorder, KeyEvent};
use crate::stdio_server::rpc::Params;
use crate::stdio_server::vim::Vim;
use anyhow::Result;
use filter::Query;
use icon::{Icon, IconKind};
use matcher::{Bonus, MatchScope, Matcher, MatcherBuilder};
use parking_lot::RwLock;
use serde::{Deserialize, Serialize};
use serde_json::json;
use std::collections::HashMap;
use std::fmt::Debug;
use std::path::PathBuf;
use std::sync::atomic::{AtomicBool, Ordering};
use std::sync::Arc;
use types::{ClapItem, MatchedItem};

pub async fn create_provider(provider_id: &str, ctx: &Context) -> Result<Box<dyn ClapProvider>> {
    let provider: Box<dyn ClapProvider> = match provider_id {
        "blines" => Box::new(blines::BlinesProvider::new()),
        "dumb_jump" => Box::new(dumb_jump::DumbJumpProvider::new()),
        "filer" => Box::new(filer::FilerProvider::new(ctx.cwd.to_path_buf())),
        "files" => Box::new(files::FilesProvider::new(ctx).await?),
        "grep" => Box::new(grep::GrepProvider::new()),
        "recent_files" => Box::new(recent_files::RecentFilesProvider::new()),
        _ => Box::new(generic_provider::GenericProvider::new()),
    };
    Ok(provider)
}

#[derive(Debug)]
struct SearcherControl {
    stop_signal: Arc<AtomicBool>,
    join_handle: tokio::task::JoinHandle<()>,
}

impl SearcherControl {
    fn kill(self) {
        self.stop_signal.store(true, Ordering::SeqCst);
        self.join_handle.abort();
    }
}

/// bufnr and winid.
#[derive(Debug, Clone, Serialize, Deserialize)]
pub struct BufnrWinid {
    pub bufnr: usize,
    pub winid: usize,
}

/// Provider environment initialized at invoking the provider.
///
/// Immutable once initialized.
#[derive(Debug, Clone)]
pub struct ProviderEnvironment {
    pub is_nvim: bool,
    pub provider_id: ProviderId,
    pub start: BufnrWinid,
    pub input: BufnrWinid,
    pub display: BufnrWinid,
    pub icon: Icon,
    pub matcher_builder: MatcherBuilder,
    pub debounce: bool,
    pub no_cache: bool,
    pub preview_enabled: bool,
    pub display_winwidth: usize,
    pub display_winheight: usize,
    pub start_buffer_path: PathBuf,
}

#[derive(Debug, Clone)]
pub struct Context {
    pub cwd: AbsPathBuf,
    pub vim: Vim,
    pub env: Arc<ProviderEnvironment>,
    pub maybe_preview_size: Option<usize>,
    pub terminated: Arc<AtomicBool>,
    pub preview_cache: Arc<RwLock<HashMap<PreviewTarget, Preview>>>,
    pub input_recorder: InputRecorder,
    pub provider_source: Arc<RwLock<ProviderSource>>,
}

impl Context {
    pub async fn new(params: Params, vim: Vim) -> Result<Self> {
        #[derive(Deserialize)]
        struct InnerParams {
            provider_id: ProviderId,
            start: BufnrWinid,
            input: BufnrWinid,
            display: BufnrWinid,
            cwd: AbsPathBuf,
            icon: String,
            debounce: bool,
            no_cache: bool,
            start_buffer_path: PathBuf,
        }

        let InnerParams {
            provider_id,
            start,
            input,
            display,
            cwd,
            debounce,
            no_cache,
            start_buffer_path,
            icon,
        } = params.parse()?;

        let icon = match icon.to_lowercase().as_str() {
            "file" => Icon::Enabled(IconKind::File),
            "grep" => Icon::Enabled(IconKind::Grep),
            "projtags" => Icon::Enabled(IconKind::ProjTags),
            "buffertags" => Icon::Enabled(IconKind::BufferTags),
            _ => Icon::Null,
        };
        let matcher_builder = provider_id.matcher_builder();
        let display_winwidth = vim.winwidth(display.winid).await?;
        let display_winheight = vim.winheight(display.winid).await?;
        let is_nvim: usize = vim.call("has", ["nvim"]).await?;
        let preview_enabled: usize = vim.bare_call("clap#preview#is_enabled").await?;

        let input_history = crate::datastore::INPUT_HISTORY_IN_MEMORY.lock();
        let input_recorder = InputRecorder::new(input_history.inputs(&provider_id));

        let env = ProviderEnvironment {
            is_nvim: is_nvim == 1,
            provider_id,
            start,
            input,
            display,
            no_cache,
            debounce,
            preview_enabled: preview_enabled == 1,
            start_buffer_path,
            display_winwidth,
            display_winheight,
            matcher_builder,
            icon,
        };

        Ok(Self {
            cwd,
            vim,
            env: Arc::new(env),
            maybe_preview_size: None,
            terminated: Arc::new(AtomicBool::new(false)),
            preview_cache: Arc::new(RwLock::new(HashMap::new())),
            input_recorder,
            provider_source: Arc::new(RwLock::new(ProviderSource::Unactionable)),
        })
    }

    pub fn provider_id(&self) -> &str {
        self.env.provider_id.as_str()
    }

    pub fn matcher_builder(&self) -> MatcherBuilder {
        self.env.matcher_builder.clone()
    }

    pub fn matcher(&self, query: impl Into<Query>) -> Matcher {
        self.env.matcher_builder.clone().build(query.into())
    }

    pub fn search_context(&self, stop_signal: Arc<AtomicBool>) -> SearchContext {
        SearchContext {
            icon: self.env.icon,
            winwidth: self.env.display_winwidth,
            cwd: self.cwd.clone().into(),
            vim: self.vim.clone(),
            stop_signal,
            item_pool_size: self.env.display_winheight,
        }
    }

    /// Executes the command `cmd` and returns the raw bytes of stdout.
    pub fn exec_cmd(&self, cmd: &str) -> std::io::Result<Vec<u8>> {
        let out = utils::execute_at(cmd, Some(&self.cwd))?;
        Ok(out.stdout)
    }

    pub fn start_buffer_extension(&self) -> std::io::Result<String> {
        self.env
            .start_buffer_path
            .extension()
            .and_then(|s| s.to_str())
            .map(|s| s.to_string())
            .ok_or_else(|| {
                std::io::Error::new(
                    std::io::ErrorKind::Other,
                    format!(
                        "Extension not found for start_buffer_path: {}",
                        self.env.start_buffer_path.display()
                    ),
                )
            })
    }

    pub fn set_provider_source(&self, new: ProviderSource) {
        let mut provider_source = self.provider_source.write();
        *provider_source = new;
<<<<<<< HEAD
=======
    }

    pub fn cached_preview(&self, preview_target: &PreviewTarget) -> Option<Preview> {
        let preview_cache = self.preview_cache.read();
        // TODO: not clone?
        preview_cache.get(preview_target).cloned()
    }

    pub fn insert_preview(&self, preview_target: PreviewTarget, preview: Preview) {
        let mut preview_cache = self.preview_cache.write();
        preview_cache.insert(preview_target, preview);
>>>>>>> c90b57f1
    }

    pub fn signify_terminated(&self, session_id: u64) {
        self.terminated.store(true, Ordering::SeqCst);
        let mut input_history = crate::datastore::INPUT_HISTORY_IN_MEMORY.lock();
        input_history.append(
            self.env.provider_id.clone(),
            self.input_recorder.clone().into_inputs(),
        );
        tracing::debug!("Session {session_id:?}-{} terminated", self.provider_id());
    }

<<<<<<< HEAD
    pub fn cached_preview(&self, preview_target: &PreviewTarget) -> Option<Preview> {
        let preview_cache = self.preview_cache.read();
        // TODO: not clone?
        preview_cache.get(preview_target).cloned()
    }
=======
    pub async fn update_on_empty_query(&self) -> Result<()> {
        if let Some(items) = self
            .provider_source
            .read()
            .try_skim(self.provider_id(), 100)
        {
            let printer::DisplayLines {
                lines,
                icon_added,
                truncated_map,
                ..
            } = printer::to_display_lines(items, self.env.display_winwidth, self.env.icon);
>>>>>>> c90b57f1

    pub fn insert_preview(&self, preview_target: PreviewTarget, preview: Preview) {
        let mut preview_cache = self.preview_cache.write();
        preview_cache.insert(preview_target, preview);
    }

    pub async fn record_input(&mut self) -> Result<()> {
        let input = self.vim.input_get().await?;
        self.input_recorder.try_record(input);
        Ok(())
    }

    pub async fn next_input(&mut self) -> Result<()> {
        if let Some(next) = self.input_recorder.move_to_next() {
            if self.env.is_nvim {
                self.vim.exec("clap#state#set_input", json!([next]))?;
            } else {
                self.vim
                    .exec("clap#popup#move_manager#set_input_and_react", json!([next]))?;
            }
        }
        Ok(())
    }

    pub async fn previous_input(&mut self) -> Result<()> {
        if let Some(previous) = self.input_recorder.move_to_previous() {
            if self.env.is_nvim {
                self.vim.exec("clap#state#set_input", json!([previous]))?;
            } else {
                self.vim.exec(
                    "clap#popup#move_manager#set_input_and_react",
                    json!([previous]),
                )?;
            }
        }
        Ok(())
    }

    pub async fn preview_size(&mut self) -> Result<usize> {
        match self.maybe_preview_size {
            Some(size) => Ok(size),
            None => {
                let preview_winid = self.vim.eval("g:clap.preview.winid").await?;
                let size = self
                    .vim
                    .preview_size(&self.env.provider_id, preview_winid)
                    .await?;
                self.maybe_preview_size.replace(size);
                Ok(size)
            }
        }
    }

    pub async fn preview_height(&mut self) -> Result<usize> {
        self.preview_size().await.map(|x| 2 * x)
    }

    pub fn render_preview(&self, preview: Preview) -> Result<()> {
        self.vim.exec("clap#state#render_preview", preview)
    }

    pub async fn update_preview(&mut self) -> Result<()> {
        let lnum = self.vim.display_getcurlnum().await?;

        let curline = self.vim.display_getcurline().await?;

        if curline.is_empty() {
            tracing::debug!("Skipping preview as curline is empty");
            return Ok(());
        }

        let preview_height = self.preview_height().await?;
<<<<<<< HEAD

=======
>>>>>>> c90b57f1
        let preview = CachedPreviewImpl::new(curline, preview_height, self)?
            .get_preview()
            .await?;

        // Ensure the preview result is not out-dated.
        let cur_lnum = self.vim.display_getcurlnum().await?;
        if cur_lnum == lnum {
            self.render_preview(preview)?;
        }

        Ok(())
    }

    pub async fn update_on_empty_query(&self) -> Result<()> {
        if let Some(items) = self
            .provider_source
            .read()
            .try_skim(self.provider_id(), 100)
        {
            let printer::DisplayLines {
                lines,
                icon_added,
                truncated_map,
                ..
            } = printer::decorate_lines(items, self.env.display_winwidth, self.env.icon);

            self.vim.exec(
                "clap#state#update_on_empty_query",
                json!([lines, truncated_map, icon_added]),
            )
        } else {
            self.vim.bare_exec("clap#state#clear_screen")
        }
    }
}

#[derive(Debug, Clone, Eq, Hash, PartialEq, Serialize, Deserialize)]
pub struct ProviderId(String);

impl ProviderId {
    pub fn as_str(&self) -> &str {
        &self.0
    }

    pub fn matcher_builder(&self) -> MatcherBuilder {
        let match_scope = match self.0.as_str() {
            "grep" | "live_grep" => MatchScope::GrepLine,
            "tags" | "proj_tags" => MatchScope::TagName,
            _ => MatchScope::Full,
        };

        let match_bonuses = match self.0.as_str() {
            "files" | "git_files" | "filer" => vec![Bonus::FileName],
            _ => vec![],
        };

        MatcherBuilder::new()
            .bonuses(match_bonuses)
            .match_scope(match_scope)
    }
}

impl<T: AsRef<str>> From<T> for ProviderId {
    fn from(s: T) -> Self {
        Self(s.as_ref().to_owned())
    }
}

impl std::fmt::Display for ProviderId {
    fn fmt(&self, f: &mut std::fmt::Formatter<'_>) -> std::fmt::Result {
        write!(f, "{}", self.0)
    }
}

/// This type represents the way to get the source items of a provider.
#[derive(Debug, Clone, Default)]
pub enum ProviderSource {
    /// The provider source is not actionable on the Rust backend.
    #[default]
    Unactionable,

    /// Small scale, in which case we do not have to use the dynamic filtering.
    ///
    /// The scale can be small for some known swift providers or when a provider's source
    /// is a List or a function returning a List.
    Small {
        total: usize,
        items: Vec<Arc<dyn ClapItem>>,
    },

    /// The items originate from a normal file.
    File { total: usize, path: PathBuf },

    /// Read the items from a cache file created by vim-clap.
    ///
    /// The items from this file might be out-dated if not refreshed.
    CachedFile {
        total: usize,
        path: PathBuf,
        refreshed: bool,
    },

    /// Shell command to generate the source items.
    ///
    /// Execute the shell command to generate the source on each OnTyped event, the last run needs to
    /// be killed for sure before starting a new run.
    Command(String),
}

impl ProviderSource {
    pub fn total(&self) -> Option<usize> {
        match self {
            Self::Small { total, .. }
            | Self::File { total, .. }
            | Self::CachedFile { total, .. } => Some(*total),
            _ => None,
        }
    }

    pub fn using_cache(&self) -> bool {
        matches!(self, Self::CachedFile { refreshed, .. } if !refreshed)
    }

    pub fn try_skim(&self, provider_id: &str, n: usize) -> Option<Vec<MatchedItem>> {
        match self {
            Self::Small { ref items, .. } => Some(
                items
                    .iter()
                    .take(n)
                    .map(|item| MatchedItem::from(item.clone()))
                    .collect(),
            ),
            Self::File { ref path, .. } | Self::CachedFile { ref path, .. } => {
                let lines_iter = utils::read_first_lines(path, n).ok()?;
                Some(if provider_id == "blines" {
                    let mut index = 0;
                    lines_iter
                        .map(|line| {
                            let item: Arc<dyn ClapItem> = Arc::new(BlinesItem {
                                raw: line,
                                line_number: index + 1,
                            });
                            index += 1;
                            MatchedItem::from(item)
                        })
                        .collect()
                } else {
                    lines_iter
                        .map(|line| MatchedItem::from(Arc::new(line) as Arc<dyn ClapItem>))
                        .collect()
                })
            }
            _ => None,
        }
    }
}

/// A trait each Clap provider must implement.
#[async_trait::async_trait]
pub trait ClapProvider: Debug + Send + Sync + 'static {
    async fn on_initialize(&mut self, ctx: &mut Context) -> Result<()> {
        initialize_provider(ctx).await
    }

    async fn on_move(&mut self, ctx: &mut Context) -> Result<()> {
        if !ctx.env.preview_enabled {
            return Ok(());
        }
        ctx.update_preview().await
    }

    async fn on_typed(&mut self, ctx: &mut Context) -> Result<()>;

    /// On receiving the Terminate event.
    ///
    /// Sets the running signal to false, in case of the forerunner thread is still working.
    fn on_terminate(&mut self, ctx: &mut Context, session_id: u64) {
        ctx.signify_terminated(session_id);
    }

    async fn on_key_event(&mut self, ctx: &mut Context, key_event: KeyEvent) -> Result<()> {
        match key_event {
            KeyEvent::ShiftUp => {
                // Preview scroll up
            }
            KeyEvent::ShiftDown => {
                // Preview scroll down
            }
            KeyEvent::CtrlN => ctx.next_input().await?,
            KeyEvent::CtrlP => ctx.previous_input().await?,
            _ => {}
        }
        Ok(())
    }
}<|MERGE_RESOLUTION|>--- conflicted
+++ resolved
@@ -215,20 +215,6 @@
     pub fn set_provider_source(&self, new: ProviderSource) {
         let mut provider_source = self.provider_source.write();
         *provider_source = new;
-<<<<<<< HEAD
-=======
-    }
-
-    pub fn cached_preview(&self, preview_target: &PreviewTarget) -> Option<Preview> {
-        let preview_cache = self.preview_cache.read();
-        // TODO: not clone?
-        preview_cache.get(preview_target).cloned()
-    }
-
-    pub fn insert_preview(&self, preview_target: PreviewTarget, preview: Preview) {
-        let mut preview_cache = self.preview_cache.write();
-        preview_cache.insert(preview_target, preview);
->>>>>>> c90b57f1
     }
 
     pub fn signify_terminated(&self, session_id: u64) {
@@ -241,13 +227,97 @@
         tracing::debug!("Session {session_id:?}-{} terminated", self.provider_id());
     }
 
-<<<<<<< HEAD
     pub fn cached_preview(&self, preview_target: &PreviewTarget) -> Option<Preview> {
         let preview_cache = self.preview_cache.read();
         // TODO: not clone?
         preview_cache.get(preview_target).cloned()
     }
-=======
+
+    pub fn insert_preview(&self, preview_target: PreviewTarget, preview: Preview) {
+        let mut preview_cache = self.preview_cache.write();
+        preview_cache.insert(preview_target, preview);
+    }
+
+    pub async fn record_input(&mut self) -> Result<()> {
+        let input = self.vim.input_get().await?;
+        self.input_recorder.try_record(input);
+        Ok(())
+    }
+
+    pub async fn next_input(&mut self) -> Result<()> {
+        if let Some(next) = self.input_recorder.move_to_next() {
+            if self.env.is_nvim {
+                self.vim.exec("clap#state#set_input", json!([next]))?;
+            } else {
+                self.vim
+                    .exec("clap#popup#move_manager#set_input_and_react", json!([next]))?;
+            }
+        }
+        Ok(())
+    }
+
+    pub async fn previous_input(&mut self) -> Result<()> {
+        if let Some(previous) = self.input_recorder.move_to_previous() {
+            if self.env.is_nvim {
+                self.vim.exec("clap#state#set_input", json!([previous]))?;
+            } else {
+                self.vim.exec(
+                    "clap#popup#move_manager#set_input_and_react",
+                    json!([previous]),
+                )?;
+            }
+        }
+        Ok(())
+    }
+
+    pub async fn preview_size(&mut self) -> Result<usize> {
+        match self.maybe_preview_size {
+            Some(size) => Ok(size),
+            None => {
+                let preview_winid = self.vim.eval("g:clap.preview.winid").await?;
+                let size = self
+                    .vim
+                    .preview_size(&self.env.provider_id, preview_winid)
+                    .await?;
+                self.maybe_preview_size.replace(size);
+                Ok(size)
+            }
+        }
+    }
+
+    pub async fn preview_height(&mut self) -> Result<usize> {
+        self.preview_size().await.map(|x| 2 * x)
+    }
+
+    pub fn render_preview(&self, preview: Preview) -> Result<()> {
+        self.vim.exec("clap#state#render_preview", preview)
+    }
+
+    pub async fn update_preview(&mut self) -> Result<()> {
+        let lnum = self.vim.display_getcurlnum().await?;
+
+        let curline = self.vim.display_getcurline().await?;
+
+        if curline.is_empty() {
+            tracing::debug!("Skipping preview as curline is empty");
+            return Ok(());
+        }
+
+        let preview_height = self.preview_height().await?;
+
+        let preview = CachedPreviewImpl::new(curline, preview_height, self)?
+            .get_preview()
+            .await?;
+
+        // Ensure the preview result is not out-dated.
+        let cur_lnum = self.vim.display_getcurlnum().await?;
+        if cur_lnum == lnum {
+            self.render_preview(preview)?;
+        }
+
+        Ok(())
+    }
+
     pub async fn update_on_empty_query(&self) -> Result<()> {
         if let Some(items) = self
             .provider_source
@@ -260,108 +330,6 @@
                 truncated_map,
                 ..
             } = printer::to_display_lines(items, self.env.display_winwidth, self.env.icon);
->>>>>>> c90b57f1
-
-    pub fn insert_preview(&self, preview_target: PreviewTarget, preview: Preview) {
-        let mut preview_cache = self.preview_cache.write();
-        preview_cache.insert(preview_target, preview);
-    }
-
-    pub async fn record_input(&mut self) -> Result<()> {
-        let input = self.vim.input_get().await?;
-        self.input_recorder.try_record(input);
-        Ok(())
-    }
-
-    pub async fn next_input(&mut self) -> Result<()> {
-        if let Some(next) = self.input_recorder.move_to_next() {
-            if self.env.is_nvim {
-                self.vim.exec("clap#state#set_input", json!([next]))?;
-            } else {
-                self.vim
-                    .exec("clap#popup#move_manager#set_input_and_react", json!([next]))?;
-            }
-        }
-        Ok(())
-    }
-
-    pub async fn previous_input(&mut self) -> Result<()> {
-        if let Some(previous) = self.input_recorder.move_to_previous() {
-            if self.env.is_nvim {
-                self.vim.exec("clap#state#set_input", json!([previous]))?;
-            } else {
-                self.vim.exec(
-                    "clap#popup#move_manager#set_input_and_react",
-                    json!([previous]),
-                )?;
-            }
-        }
-        Ok(())
-    }
-
-    pub async fn preview_size(&mut self) -> Result<usize> {
-        match self.maybe_preview_size {
-            Some(size) => Ok(size),
-            None => {
-                let preview_winid = self.vim.eval("g:clap.preview.winid").await?;
-                let size = self
-                    .vim
-                    .preview_size(&self.env.provider_id, preview_winid)
-                    .await?;
-                self.maybe_preview_size.replace(size);
-                Ok(size)
-            }
-        }
-    }
-
-    pub async fn preview_height(&mut self) -> Result<usize> {
-        self.preview_size().await.map(|x| 2 * x)
-    }
-
-    pub fn render_preview(&self, preview: Preview) -> Result<()> {
-        self.vim.exec("clap#state#render_preview", preview)
-    }
-
-    pub async fn update_preview(&mut self) -> Result<()> {
-        let lnum = self.vim.display_getcurlnum().await?;
-
-        let curline = self.vim.display_getcurline().await?;
-
-        if curline.is_empty() {
-            tracing::debug!("Skipping preview as curline is empty");
-            return Ok(());
-        }
-
-        let preview_height = self.preview_height().await?;
-<<<<<<< HEAD
-
-=======
->>>>>>> c90b57f1
-        let preview = CachedPreviewImpl::new(curline, preview_height, self)?
-            .get_preview()
-            .await?;
-
-        // Ensure the preview result is not out-dated.
-        let cur_lnum = self.vim.display_getcurlnum().await?;
-        if cur_lnum == lnum {
-            self.render_preview(preview)?;
-        }
-
-        Ok(())
-    }
-
-    pub async fn update_on_empty_query(&self) -> Result<()> {
-        if let Some(items) = self
-            .provider_source
-            .read()
-            .try_skim(self.provider_id(), 100)
-        {
-            let printer::DisplayLines {
-                lines,
-                icon_added,
-                truncated_map,
-                ..
-            } = printer::decorate_lines(items, self.env.display_winwidth, self.env.icon);
 
             self.vim.exec(
                 "clap#state#update_on_empty_query",
