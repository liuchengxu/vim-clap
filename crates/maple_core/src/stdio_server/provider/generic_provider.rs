--- conflicted
+++ resolved
@@ -204,15 +204,7 @@
                     indices,
                     truncated_map,
                     icon_added,
-<<<<<<< HEAD
-                } = printer::to_display_lines(
-                    matched_items.iter().take(200).cloned().collect(),
-                    ctx.env.display_line_width,
-                    ctx.env.icon,
-                );
-=======
                 } = printer.to_display_lines(matched_items.iter().take(200).cloned().collect());
->>>>>>> 5a366764
                 let msg = json!({
                     "total": matched_items.len(),
                     "lines": lines,
