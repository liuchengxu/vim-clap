use crate::datastore::RECENT_FILES_IN_MEMORY;
use crate::paths::AbsPathBuf;
use crate::stdio_server::handler::CachedPreviewImpl;
use crate::stdio_server::provider::{ClapProvider, Context};
use anyhow::Result;
use parking_lot::Mutex;
use printer::Printer;
use serde_json::{json, Value};
use std::sync::Arc;
use types::{ClapItem, MatchedItem, RankCalculator, Score};

#[derive(Debug, Clone)]
pub struct RecentFilesProvider {
    printer: Printer,
    lines: Arc<Mutex<Vec<MatchedItem>>>,
}

impl RecentFilesProvider {
    pub fn new(ctx: &Context) -> Self {
        let icon = if ctx.env.icon.enabled() {
            icon::Icon::Enabled(icon::IconKind::File)
        } else {
            icon::Icon::Null
        };
        let printer = Printer::new(ctx.env.display_winwidth, icon);
        Self {
            printer,
            lines: Default::default(),
        }
    }

    fn process_query(
        self,
        cwd: AbsPathBuf,
        query: String,
        preview_size: Option<usize>,
        lnum: usize,
    ) -> Result<Value> {
        let cwd = cwd.to_string();

        let mut recent_files = RECENT_FILES_IN_MEMORY.lock();
        let ranked = if query.is_empty() {
            // Sort the initial list according to the cwd.
            //
            // This changes the order of existing recent file entries.
            recent_files.sort_by_cwd(&cwd);

            let mut cwd = cwd.clone();
            cwd.push(std::path::MAIN_SEPARATOR);

            let rank_calculator = RankCalculator::default();

            recent_files
                .entries
                .iter()
                .map(|entry| {
                    let item: Arc<dyn ClapItem> = Arc::new(entry.fpath.clone());
                    // frecent_score will not be larger than i32::MAX.
                    let score = entry.frecent_score as Score;
                    let rank = rank_calculator.calculate_rank(score, 0, 0, item.raw_text().len());
                    let mut matched_item = MatchedItem::new(item, rank, Default::default());
                    matched_item
                        .output_text
                        .replace(entry.fpath.replacen(&cwd, "", 1));
                    matched_item
                })
                .collect::<Vec<_>>()
        } else {
            recent_files.filter_on_query(&query, cwd.clone())
        };

        let processed = recent_files.len();
        let matched = ranked.len();

        drop(recent_files);

        // process the new preview
        let preview = match (preview_size, ranked.get(lnum - 1)) {
            (Some(size), Some(new_entry)) => {
                let new_curline = new_entry.display_text().to_string();
                if let Ok((lines, fname)) =
                    crate::previewer::preview_file(new_curline, size, self.printer.line_width)
                {
                    Some(json!({ "lines": lines, "fname": fname }))
                } else {
                    None
                }
            }
            _ => None,
        };

        let printer::DisplayLines {
            lines,
            indices,
            truncated_map,
            icon_added,
        } = self
            .printer
            .to_display_lines(ranked.iter().take(200).cloned().collect());

        let mut cwd = cwd;
        cwd.push(std::path::MAIN_SEPARATOR);

        let lines = lines
            .into_iter()
            .map(|abs_path| abs_path.replacen(&cwd, "", 1))
            .collect::<Vec<_>>();

        // The indices are empty on the empty query.
        let indices = indices
            .into_iter()
            .filter(|i| !i.is_empty())
            .collect::<Vec<_>>();

        let mut value = json!({
            "lines": lines,
            "indices": indices,
            "matched": matched,
            "processed": processed,
            "icon_added": icon_added,
            "preview": preview,
        });

        if !truncated_map.is_empty() {
            value
                .as_object_mut()
                .expect("Value is constructed as an Object")
                .insert("truncated_map".into(), json!(truncated_map));
        }

        let mut lines = self.lines.lock();
        *lines = ranked;

        Ok(value)
    }
}

#[async_trait::async_trait]
impl ClapProvider for RecentFilesProvider {
    async fn on_initialize(&mut self, ctx: &mut Context) -> Result<()> {
        let query = ctx.vim.context_query_or_input().await?;
        let cwd = ctx.vim.working_dir().await?;

        let preview_size = if ctx.env.preview_enabled {
            Some(ctx.preview_size().await?)
        } else {
            None
        };

<<<<<<< HEAD
        let icon = if ctx.env.icon.enabled() {
            icon::Icon::Enabled(icon::IconKind::File)
        } else {
            icon::Icon::Null
        };

        let response = self.clone().process_query(
            cwd,
            query,
            preview_size,
            1,
            ctx.env.display_line_width,
            icon,
        )?;
=======
        let response = self.clone().process_query(cwd, query, preview_size, 1)?;
>>>>>>> 5a366764

        ctx.vim
            .exec("clap#state#process_response_on_typed", response)?;

        Ok(())
    }

    async fn on_move(&mut self, ctx: &mut Context) -> Result<()> {
        let lnum = ctx.vim.display_getcurlnum().await?;

        let maybe_curline = self
            .lines
            .lock()
            .get(lnum - 1)
            .map(|r| r.item.raw_text().to_string());

        if let Some(curline) = maybe_curline {
            let preview_height = ctx.preview_height().await?;
            let (preview_target, preview) = CachedPreviewImpl::new(curline, preview_height, ctx)?
                .get_preview()
                .await?;
            ctx.preview_manager.reset_scroll();
            ctx.render_preview(preview)?;
            ctx.preview_manager.set_preview_target(preview_target);
        }

        Ok(())
    }

    async fn on_typed(&mut self, ctx: &mut Context) -> Result<()> {
        let query = ctx.vim.input_get().await?;

        let response = tokio::task::spawn_blocking({
            let query = query.clone();
            let recent_files = self.clone();

            let cwd = ctx.cwd.clone();
            let preview_size = if ctx.env.preview_enabled {
                Some(ctx.preview_size().await?)
            } else {
                None
            };
            let lnum = ctx.vim.display_getcurlnum().await?;

            move || recent_files.process_query(cwd, query, preview_size, lnum)
        })
        .await??;

        let current_query = ctx.vim.input_get().await?;
        if current_query == query {
            ctx.vim
                .exec("clap#state#process_response_on_typed", response)?;
        }

        Ok(())
    }
}<|MERGE_RESOLUTION|>--- conflicted
+++ resolved
@@ -147,24 +147,7 @@
             None
         };
 
-<<<<<<< HEAD
-        let icon = if ctx.env.icon.enabled() {
-            icon::Icon::Enabled(icon::IconKind::File)
-        } else {
-            icon::Icon::Null
-        };
-
-        let response = self.clone().process_query(
-            cwd,
-            query,
-            preview_size,
-            1,
-            ctx.env.display_line_width,
-            icon,
-        )?;
-=======
         let response = self.clone().process_query(cwd, query, preview_size, 1)?;
->>>>>>> 5a366764
 
         ctx.vim
             .exec("clap#state#process_response_on_typed", response)?;
