<<<<<<< HEAD
use std::sync::Arc;
use std::{any::Any, borrow::Cow};

use pattern::{extract_file_name, extract_grep_pattern, extract_tag_name};

use crate::{MatchResult, Score};

pub trait AsAny {
    fn as_any(&self) -> &dyn Any;
    fn as_any_mut(&mut self) -> &mut dyn Any;
}

impl<T: Any> AsAny for T {
    fn as_any(&self) -> &dyn Any {
        self
    }

    fn as_any_mut(&mut self) -> &mut dyn Any {
        self
    }
}
=======
use std::borrow::Cow;

use pattern::{extract_file_name, extract_grep_pattern, extract_tag_name};

use crate::matcher::Score;
>>>>>>> 21ae117e

/// A tuple of match text piece (matching_text, offset_of_matching_text).
#[derive(Debug, Clone)]
pub struct FuzzyText<'a> {
    pub text: &'a str,
    pub matching_start: usize,
}

impl<'a> FuzzyText<'a> {
    pub fn new(text: &'a str, matching_start: usize) -> Self {
        Self {
            text,
            matching_start,
        }
    }
}

/// The location that a match should look in.
///
/// Given a query, the match scope can refer to a full string or a substring.
#[derive(Debug, Clone, Copy)]
pub enum MatchScope {
    Full,
    /// `:Clap tags`, `:Clap proj_tags`
    TagName,
    /// `:Clap files`
    FileName,
    /// `:Clap grep2`
    GrepLine,
}

impl Default for MatchScope {
    fn default() -> Self {
        Self::Full
    }
}

impl std::str::FromStr for MatchScope {
    type Err = ();
    fn from_str(s: &str) -> Result<Self, Self::Err> {
        Ok(s.into())
    }
}

impl<T: AsRef<str>> From<T> for MatchScope {
    fn from(match_scope: T) -> Self {
        match match_scope.as_ref().to_lowercase().as_str() {
            "full" => Self::Full,
            "tagname" => Self::TagName,
            "filename" => Self::FileName,
            "grepline" => Self::GrepLine,
            _ => Self::Full,
        }
    }
}

/// This trait represents the items used in the entire filter pipeline.
<<<<<<< HEAD
pub trait ClapItem: AsAny + std::fmt::Debug + Send + Sync + 'static {
    /// Initial raw text.
    fn raw_text(&self) -> &str;

    /// Text for the matching engine.
    ///
    /// Can be used to skip the leading icon, see `LineWithIcon` in `fuzzymatch-rs/src/lib.rs`.
    fn match_text(&self) -> &str {
        self.raw_text()
    }

    /// Text specifically for performing the fuzzy matching, part of the entire
    /// mathcing pipeline.
    ///
    /// The fuzzy matching process only happens when Some(_) is returned.
    fn fuzzy_text(&self, match_scope: MatchScope) -> Option<FuzzyText> {
        extract_fuzzy_text(self.match_text(), match_scope)
    }

    // TODO: Each bonus can have its own range of `bonus_text`, make use of MatchScope.
    /// Text for calculating the bonus score to tweak the initial matching score.
    fn bonus_text(&self) -> &str {
        self.match_text()
    }

    /// Callback for the result of `matcher::match_item`.
    ///
    /// Sometimes we need to tweak the indices of matched item for custom output text, e.g.,
    /// `BlinesItem`.
    fn match_result_callback(&self, match_result: MatchResult) -> MatchResult {
        match_result
    }

    /// Constructs a text intended to be displayed on the screen without any decoration (truncation,
    /// icon, etc).
    ///
=======
pub trait ClapItem: std::fmt::Debug + Send + Sync + 'static {
    /// Initial raw text.
    fn raw_text(&self) -> &str;

    /// Text for the matching engine.
    ///
    /// Can be used to skip the leading icon, see `LineWithIcon` in `fuzzymatch-rs/src/lib.rs`.
    fn match_text(&self) -> &str {
        self.raw_text()
    }

    /// Text specifically for performing the fuzzy matching, part of the entire
    /// mathcing pipeline.
    ///
    /// The fuzzy matching process only happens when Some(_) is returned
    fn fuzzy_text(&self, match_scope: MatchScope) -> Option<FuzzyText> {
        extract_fuzzy_text(self.match_text(), match_scope)
    }

    // TODO: Each bonus can have its own range of `bonus_text`, make use of MatchScope.
    /// Text for calculating the bonus score to tweak the initial matching score.
    fn bonus_text(&self) -> &str {
        self.match_text()
    }

    /// Constructs a text intended to be displayed on the screen without any decoration (truncation,
    /// icon, etc).
    ///
>>>>>>> 21ae117e
    /// A concrete type of ClapItem can be structural to facilitate the matching process, in which
    /// case it's necessary to make a formatted String for displaying in the end.
    fn output_text(&self) -> Cow<'_, str> {
        self.raw_text().into()
    }
<<<<<<< HEAD

    /// Returns the icon if enabled and possible.
    fn icon(&self) -> Option<icon::IconType> {
        None
    }
}

// Impl [`ClapItem`] for raw String.
//
// In order to filter/calculate bonus for a substring instead of the whole String, a
// custom wrapper is necessary to extract the text for matching/calculating bonus/diplaying, etc.
impl<T: AsRef<str> + std::fmt::Debug + Send + Sync + 'static> ClapItem for T {
    fn raw_text(&self) -> &str {
        self.as_ref()
=======
}

impl ClapItem for SourceItem {
    fn raw_text(&self) -> &str {
        &self.raw
>>>>>>> 21ae117e
    }
}

<<<<<<< HEAD
#[derive(Debug, Clone)]
pub struct GrepItem {
    raw: String,
    end_of_path: usize,
    start_of_line: usize,
}

impl GrepItem {
    pub fn try_new(raw: String) -> Option<Self> {
        let (end_of_path, start_of_line) = pattern::parse_grep_item(&raw)?;
        Some(Self {
            raw,
            end_of_path,
            start_of_line,
        })
    }

    fn path(&self) -> &str {
        &self.raw[..self.end_of_path]
    }

    fn line(&self) -> &str {
        &self.raw[self.start_of_line..]
    }
}

impl ClapItem for GrepItem {
    fn raw_text(&self) -> &str {
        &self.raw
    }

    fn fuzzy_text(&self, _match_scope: MatchScope) -> Option<FuzzyText> {
        Some(FuzzyText::new(self.line(), self.start_of_line))
    }

    fn bonus_text(&self) -> &str {
        self.line()
    }

    fn icon(&self) -> Option<icon::IconType> {
        Some(icon::icon_file_path(self.path()))
=======
    fn fuzzy_text(&self, match_scope: MatchScope) -> Option<FuzzyText> {
        self.fuzzy_text_or_exact_using_match_scope(match_scope)
    }
}

// Impl [`ClapItem`] for raw String.
//
// In order to filter/calculate bonus for a substring instead of the whole String, a
// custom wrapper is necessary to extract the text for matching/calculating bonus/diplaying, etc.
impl<T: AsRef<str> + std::fmt::Debug + Send + Sync + 'static> ClapItem for T {
    fn raw_text(&self) -> &str {
        self.as_ref()
>>>>>>> 21ae117e
    }
}

/// This type represents multiple kinds of concrete Clap item from providers like grep,
/// proj_tags, files, etc.
#[derive(Debug, Clone)]
pub struct MultiItem {
    /// Raw line from the initial input stream.
    pub raw: String,
    /// Text for performing the fuzzy match algorithm.
    ///
    /// Could be initialized on creating a new [`MultiItem`].
    pub fuzzy_text: Option<(String, usize)>,
    /// Text for displaying.
    pub output_text: Option<String>,
}

impl From<String> for MultiItem {
    fn from(raw: String) -> Self {
        Self {
            raw,
            fuzzy_text: None,
            output_text: None,
        }
    }
}

impl MultiItem {
    /// Constructs a new instance of [`MultiItem`].
    pub fn new(
        raw: String,
        fuzzy_text: Option<(String, usize)>,
        output_text: Option<String>,
    ) -> Self {
        Self {
            raw,
            fuzzy_text,
            output_text,
        }
    }

<<<<<<< HEAD
    pub fn output_text_or_raw(&self) -> &str {
        match self.output_text {
            Some(ref text) => text,
            None => &self.raw,
=======
    pub fn fuzzy_text_or_default(&self) -> &str {
        if let Some((ref text, _)) = self.fuzzy_text {
            text
        } else {
            &self.raw
>>>>>>> 21ae117e
        }
    }

    pub fn fuzzy_text_or_exact_using_match_scope(
        &self,
        match_scope: MatchScope,
    ) -> Option<FuzzyText> {
        match self.fuzzy_text {
            Some((ref text, offset)) => Some(FuzzyText::new(text, offset)),
            None => extract_fuzzy_text(self.raw.as_str(), match_scope),
        }
    }
}

<<<<<<< HEAD
// TODO: Deprecate MultiItem with various wrappers:
// - FullItem
// - BLinesItem
// - FileNameItem
impl ClapItem for MultiItem {
    fn raw_text(&self) -> &str {
        &self.raw
    }

    fn fuzzy_text(&self, match_scope: MatchScope) -> Option<FuzzyText> {
        self.fuzzy_text_or_exact_using_match_scope(match_scope)
    }

    fn output_text(&self) -> Cow<'_, str> {
        self.output_text_or_raw().into()
    }
}

=======
>>>>>>> 21ae117e
pub fn extract_fuzzy_text(full: &str, match_scope: MatchScope) -> Option<FuzzyText> {
    match match_scope {
        MatchScope::Full => Some(FuzzyText::new(full, 0)),
        MatchScope::TagName => extract_tag_name(full).map(|s| FuzzyText::new(s, 0)),
        MatchScope::FileName => {
            extract_file_name(full).map(|(s, offset)| FuzzyText::new(s, offset))
        }
        MatchScope::GrepLine => {
            extract_grep_pattern(full).map(|(s, offset)| FuzzyText::new(s, offset))
        }
    }
}

/// This struct represents the filtered result of [`MultiItem`].
#[derive(Debug, Clone)]
pub struct MatchedItem {
    /// Tuple of (matched line text, filtering score, indices of matched elements)
    pub item: Arc<dyn ClapItem>,
    /// Filtering score.
    pub score: Score,
    /// Indices of matched elements.
    ///
    /// The indices may be truncated when truncating the text.
    pub indices: Vec<usize>,
    /// Text for showing the final filtered result.
    ///
    /// Usually in a truncated form for fitting into the display window.
    pub display_text: Option<String>,
}

impl MatchedItem {
<<<<<<< HEAD
    pub fn new(item: Arc<dyn ClapItem>, score: Score, indices: Vec<usize>) -> Self {
=======
    pub fn new(item: SourceItem, score: Score, indices: Vec<usize>) -> Self {
>>>>>>> 21ae117e
        Self {
            item,
            score,
            indices,
            display_text: None,
        }
    }

    /// Maybe truncated display text.
<<<<<<< HEAD
    pub fn display_text(&self) -> Cow<'_, str> {
=======
    pub fn display_text(&self) -> Cow<str> {
>>>>>>> 21ae117e
        if let Some(ref text) = self.display_text {
            text.into()
        } else {
            self.item.output_text()
        }
    }

    /// Returns the match indices shifted by `offset`.
    pub fn shifted_indices(&self, offset: usize) -> Vec<usize> {
        self.indices.iter().map(|x| x + offset).collect()
    }
}<|MERGE_RESOLUTION|>--- conflicted
+++ resolved
@@ -1,4 +1,3 @@
-<<<<<<< HEAD
 use std::sync::Arc;
 use std::{any::Any, borrow::Cow};
 
@@ -20,13 +19,6 @@
         self
     }
 }
-=======
-use std::borrow::Cow;
-
-use pattern::{extract_file_name, extract_grep_pattern, extract_tag_name};
-
-use crate::matcher::Score;
->>>>>>> 21ae117e
 
 /// A tuple of match text piece (matching_text, offset_of_matching_text).
 #[derive(Debug, Clone)]
@@ -84,7 +76,6 @@
 }
 
 /// This trait represents the items used in the entire filter pipeline.
-<<<<<<< HEAD
 pub trait ClapItem: AsAny + std::fmt::Debug + Send + Sync + 'static {
     /// Initial raw text.
     fn raw_text(&self) -> &str;
@@ -121,42 +112,11 @@
     /// Constructs a text intended to be displayed on the screen without any decoration (truncation,
     /// icon, etc).
     ///
-=======
-pub trait ClapItem: std::fmt::Debug + Send + Sync + 'static {
-    /// Initial raw text.
-    fn raw_text(&self) -> &str;
-
-    /// Text for the matching engine.
-    ///
-    /// Can be used to skip the leading icon, see `LineWithIcon` in `fuzzymatch-rs/src/lib.rs`.
-    fn match_text(&self) -> &str {
-        self.raw_text()
-    }
-
-    /// Text specifically for performing the fuzzy matching, part of the entire
-    /// mathcing pipeline.
-    ///
-    /// The fuzzy matching process only happens when Some(_) is returned
-    fn fuzzy_text(&self, match_scope: MatchScope) -> Option<FuzzyText> {
-        extract_fuzzy_text(self.match_text(), match_scope)
-    }
-
-    // TODO: Each bonus can have its own range of `bonus_text`, make use of MatchScope.
-    /// Text for calculating the bonus score to tweak the initial matching score.
-    fn bonus_text(&self) -> &str {
-        self.match_text()
-    }
-
-    /// Constructs a text intended to be displayed on the screen without any decoration (truncation,
-    /// icon, etc).
-    ///
->>>>>>> 21ae117e
     /// A concrete type of ClapItem can be structural to facilitate the matching process, in which
     /// case it's necessary to make a formatted String for displaying in the end.
     fn output_text(&self) -> Cow<'_, str> {
         self.raw_text().into()
     }
-<<<<<<< HEAD
 
     /// Returns the icon if enabled and possible.
     fn icon(&self) -> Option<icon::IconType> {
@@ -171,17 +131,9 @@
 impl<T: AsRef<str> + std::fmt::Debug + Send + Sync + 'static> ClapItem for T {
     fn raw_text(&self) -> &str {
         self.as_ref()
-=======
-}
-
-impl ClapItem for SourceItem {
-    fn raw_text(&self) -> &str {
-        &self.raw
->>>>>>> 21ae117e
-    }
-}
-
-<<<<<<< HEAD
+    }
+}
+
 #[derive(Debug, Clone)]
 pub struct GrepItem {
     raw: String,
@@ -223,20 +175,6 @@
 
     fn icon(&self) -> Option<icon::IconType> {
         Some(icon::icon_file_path(self.path()))
-=======
-    fn fuzzy_text(&self, match_scope: MatchScope) -> Option<FuzzyText> {
-        self.fuzzy_text_or_exact_using_match_scope(match_scope)
-    }
-}
-
-// Impl [`ClapItem`] for raw String.
-//
-// In order to filter/calculate bonus for a substring instead of the whole String, a
-// custom wrapper is necessary to extract the text for matching/calculating bonus/diplaying, etc.
-impl<T: AsRef<str> + std::fmt::Debug + Send + Sync + 'static> ClapItem for T {
-    fn raw_text(&self) -> &str {
-        self.as_ref()
->>>>>>> 21ae117e
     }
 }
 
@@ -278,18 +216,10 @@
         }
     }
 
-<<<<<<< HEAD
     pub fn output_text_or_raw(&self) -> &str {
         match self.output_text {
             Some(ref text) => text,
             None => &self.raw,
-=======
-    pub fn fuzzy_text_or_default(&self) -> &str {
-        if let Some((ref text, _)) = self.fuzzy_text {
-            text
-        } else {
-            &self.raw
->>>>>>> 21ae117e
         }
     }
 
@@ -304,7 +234,6 @@
     }
 }
 
-<<<<<<< HEAD
 // TODO: Deprecate MultiItem with various wrappers:
 // - FullItem
 // - BLinesItem
@@ -323,8 +252,6 @@
     }
 }
 
-=======
->>>>>>> 21ae117e
 pub fn extract_fuzzy_text(full: &str, match_scope: MatchScope) -> Option<FuzzyText> {
     match match_scope {
         MatchScope::Full => Some(FuzzyText::new(full, 0)),
@@ -356,11 +283,7 @@
 }
 
 impl MatchedItem {
-<<<<<<< HEAD
     pub fn new(item: Arc<dyn ClapItem>, score: Score, indices: Vec<usize>) -> Self {
-=======
-    pub fn new(item: SourceItem, score: Score, indices: Vec<usize>) -> Self {
->>>>>>> 21ae117e
         Self {
             item,
             score,
@@ -370,11 +293,7 @@
     }
 
     /// Maybe truncated display text.
-<<<<<<< HEAD
-    pub fn display_text(&self) -> Cow<'_, str> {
-=======
     pub fn display_text(&self) -> Cow<str> {
->>>>>>> 21ae117e
         if let Some(ref text) = self.display_text {
             text.into()
         } else {
