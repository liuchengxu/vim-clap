--- conflicted
+++ resolved
@@ -24,11 +24,7 @@
 #[cfg(test)]
 const WINWIDTH_OFFSET: usize = 0;
 
-<<<<<<< HEAD
-fn truncate_line_impl(
-=======
 fn truncate_line_v1(
->>>>>>> 5d25b5c6
     line: &str,
     indices: &mut [usize],
     winwidth: usize,
