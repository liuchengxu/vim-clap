//! This crate provides the feature of diplaying the information of filtered lines
//! by printing them to stdout in JSON format.

mod truncation;
<<<<<<< HEAD

pub use self::truncation::{truncate_grep_lines, truncate_long_matched_lines, LinesTruncatedMap};
=======
>>>>>>> 3adf823c

use icon::{IconPainter, ICON_LEN};
use types::FilteredItem;
use utility::{println_json, println_json_with_length};

<<<<<<< HEAD
=======
pub use self::truncation::{
    truncate_grep_lines, truncate_long_matched_lines, utf8_str_slice, LinesTruncatedMap,
};

>>>>>>> 3adf823c
/// 1. Truncate the line.
/// 2. Add an icon.
#[derive(Debug, Clone)]
pub struct DecoratedLines {
    /// Maybe truncated.
    pub lines: Vec<String>,
    pub indices: Vec<Vec<usize>>,
    pub truncated_map: LinesTruncatedMap,
}

impl From<(Vec<String>, Vec<Vec<usize>>, LinesTruncatedMap)> for DecoratedLines {
    fn from(
        (lines, indices, truncated_map): (Vec<String>, Vec<Vec<usize>>, LinesTruncatedMap),
    ) -> Self {
        Self {
            lines,
            indices,
            truncated_map,
        }
    }
}

impl DecoratedLines {
    pub fn print_json_with_length(&self, total: Option<usize>) {
        let Self {
            lines,
            indices,
            truncated_map,
        } = self;

        if let Some(total) = total {
            println_json_with_length!(lines, indices, total, truncated_map);
        } else {
            println_json_with_length!(lines, indices, truncated_map);
        }
    }

    pub fn print_json(&self, total: Option<usize>) {
        let Self {
            lines,
            indices,
            truncated_map,
        } = self;

        if let Some(total) = total {
            println_json!(lines, indices, total, truncated_map);
        } else {
            println_json!(lines, indices, truncated_map);
        }
    }
}

/// Returns the info of the truncated top items ranked by the filtering score.
pub fn decorate_lines<T>(
    mut top_list: Vec<FilteredItem<T>>,
    winwidth: usize,
    icon_painter: Option<IconPainter>,
) -> DecoratedLines {
    let truncated_map = truncate_long_matched_lines(top_list.iter_mut(), winwidth, None);
    if let Some(painter) = icon_painter {
        let (lines, indices): (Vec<_>, Vec<Vec<usize>>) = top_list
            .into_iter()
            .enumerate()
            .map(|(idx, filtered_item)| {
                let text = filtered_item.display_text();
                let iconized = if let Some(origin_text) = truncated_map.get(&(idx + 1)) {
                    format!("{} {}", painter.get_icon(origin_text), text)
                } else {
                    painter.paint(&text)
                };
                (iconized, filtered_item.shifted_indices(ICON_LEN))
            })
            .unzip();

        (lines, indices, truncated_map).into()
    } else {
        let (lines, indices): (Vec<_>, Vec<_>) = top_list
            .into_iter()
            .map(|filtered_item| {
                (
                    filtered_item.display_text().to_owned(),
                    filtered_item.match_indices,
                )
            })
            .unzip();

        (lines, indices, truncated_map).into()
    }
}

/// Prints the results of filter::sync_run() to stdout.
pub fn print_sync_filter_results(
    ranked: Vec<FilteredItem>,
    number: Option<usize>,
    winwidth: usize,
    icon_painter: Option<IconPainter>,
) {
    if let Some(number) = number {
        let total = ranked.len();
        let mut ranked = ranked;
        ranked.truncate(number);
        decorate_lines(ranked, winwidth, icon_painter).print_json(Some(total));
    } else {
        for FilteredItem {
            source_item,
            match_indices,
            display_text,
            ..
        } in ranked.into_iter()
        {
            let text = display_text.unwrap_or_else(|| source_item.display_text().into());
            let indices = match_indices;
            println_json!(text, indices);
        }
    }
}

/// Prints the results of filter::dyn_run() to stdout.
pub fn print_dyn_filter_results(
    ranked: Vec<FilteredItem>,
    total: usize,
    number: usize,
    winwidth: usize,
    icon_painter: Option<IconPainter>,
) {
    decorate_lines(
        ranked.into_iter().take(number).collect(),
        winwidth,
        icon_painter,
    )
    .print_json_with_length(Some(total));
}

#[cfg(test)]
mod tests {
    use super::*;
    use filter::{
        matcher::{Bonus, FuzzyAlgorithm, MatchType, Matcher},
        Source,
    };
    use rayon::prelude::*;

    fn wrap_matches(line: &str, indices: &[usize]) -> String {
        let mut ret = String::new();
        let mut peekable = indices.iter().peekable();
        for (idx, ch) in line.chars().enumerate() {
            let next_id = **peekable.peek().unwrap_or(&&line.len());
            if next_id == idx {
                #[cfg(not(target_os = "windows"))]
                {
                    ret.push_str(
                        format!("{}{}{}", termion::style::Invert, ch, termion::style::Reset)
                            .as_str(),
                    );
                }

                #[cfg(target_os = "windows")]
                {
                    ret.push_str(format!("~{}~", ch).as_str());
                }

                peekable.next();
            } else {
                ret.push(ch);
            }
        }

        ret
    }

    struct TestParams {
        text: String,
        truncated_text: String,
        query: String,
        highlighted: String,
        skipped: Option<usize>,
        winwidth: usize,
    }

    fn run(params: TestParams) {
        let TestParams {
            text,
            truncated_text,
            query,
            highlighted,
            skipped,
            winwidth,
        } = params;

        let source = Source::List(std::iter::once(text.into()));

        let matcher = Matcher::new(FuzzyAlgorithm::Fzy, MatchType::Full, Bonus::FileName);
        let mut ranked = source
            .filter_and_collect(matcher, &query.clone().into())
            .unwrap();
        ranked.par_sort_unstable_by(|v1, v2| v2.score.partial_cmp(&v1.score).unwrap());

        let _truncated_map = truncate_long_matched_lines(ranked.iter_mut(), winwidth, skipped);

        let FilteredItem { match_indices, .. } = ranked[0].clone();

        let truncated_indices = match_indices;

        let truncated_text_got = ranked[0].display_text();

        assert_eq!(truncated_text, ranked[0].display_text());

        let highlighted_got = truncated_indices
            .iter()
            .filter_map(|i| truncated_text_got.chars().nth(*i))
            .collect::<String>();

        assert_eq!(highlighted, highlighted_got);

        println!("\n   winwidth: {}", "─".repeat(winwidth));
        println!(
            "    display: {}",
            wrap_matches(&truncated_text_got, &truncated_indices)
        );
        // The highlighted result can be case insensitive.
        assert!(query
            .to_lowercase()
            .starts_with(&highlighted.to_lowercase()));
    }

    macro_rules! test_printer {
        (
          $text:expr,
          $truncated_text:expr,
          ($query:expr, $highlighted:expr, $skipped:expr, $winwidth:expr)
        ) => {
            let params = TestParams {
                text: $text.into(),
                truncated_text: $truncated_text.into(),
                query: $query.into(),
                highlighted: $highlighted.into(),
                skipped: $skipped,
                winwidth: $winwidth,
            };
            run(params);
        };
    }

    #[test]
    fn test_printer_basics() {
        test_printer!(
            "directories/are/nested/a/lot/then/the/matched/items/will/be/invisible/file.scss",
            "..he/matched/items/will/be/invisible/file.scss",
            ("files", "files", None, 50usize)
        );

        test_printer!(
            "directories/are/nested/a/lot/then/the/matched/items/will/be/invisible/another-file.scss",
            "..ed/items/will/be/invisible/another-file.scss",
            ("files", "files", None, 50usize)
        );

        test_printer!(
            "directories/are/nested/a/lot/then/the/matched/items/will/be/invisible/file.js",
            "..then/the/matched/items/will/be/invisible/file.js",
            ("files", "files", None, 50usize)
        );

        test_printer!(
            "directories/are/nested/a/lot/then/the/matched/items/will/be/invisible/another-file.js",
            "../matched/items/will/be/invisible/another-file.js",
            ("files", "files", None, 50usize)
        );

        test_printer!(
            "/Users/xuliucheng/Library/Caches/Homebrew/universal-ctags--git/Units/afl-fuzz.r/github-issue-625-r.d/input.r",
            "..s/Homebrew/universal-ctags--git/Units/afl-fuzz..",
            ("srcggithub", "srcg", None, 50usize)
        );

        test_printer!(
            "        // Wait until propagation delay period after block we plan to mine on",
            "..pagation delay period after block we plan to mine on",
            ("bmine", "bmine", None, 58usize)
        );

        test_printer!(
          "fuzzy-filter/target/debug/deps/librustversion-b273394e6c9c64f6.dylib.dSYM/Contents/Resources/DWARF/librustversion-b273394e6c9c64f6.dylib",
          "..stversion-b273394e6c9c64f6.dylib.dSYM/Contents..",
          ("srlisresource", "srlis", None, 50usize)
        );

        test_printer!(
          "target/debug/deps/libstructopt_derive-3921fbf02d8d2ffe.dylib.dSYM/Contents/Resources/DWARF/libstructopt_derive-3921fbf02d8d2ffe.dylib",
          "..structopt_derive-3921fbf02d8d2ffe.dylib.dSYM/C..",
          ("srlisresource", "srli", None, 50usize)
        );

        test_printer!(
          "target/debug/deps/libstructopt_derive-3921fbf02d8d2ffe.dylib.dSYM/Contents/Resources/DWARF/libstructopt_derive-3921fbf02d8d2ffe.dylib",
          "..structopt_derive-3921fbf02d8d2ffe.dylib.dSYM/C..",
          ("srlisresource", "srli", None, 50usize)
        );

        test_printer!(
          "fuzzy-filter/target/debug/deps/librustversion-15764ff2535f190d.dylib.dSYM/Contents/Resources/DWARF/librustversion-15764ff2535f190d.dylib",
          "..stversion-15764ff2535f190d.dylib.dSYM/Contents..",
          ("srlisresource", "srlis", None, 50usize)
        );
    }

    #[test]
    fn test_grep_line() {
        test_printer!(
            " bin/node/cli/src/command.rs:127:1:                          let PartialComponents { client, task_manager, ..}",
            " ..       let PartialComponents { client, task_manager, ..}",
            ("PartialComponents", "PartialComponents", Some(2), 64)
        );
    }

    #[test]
    fn starting_point_should_work() {
        const QUERY: &str = "srlisrlisrsr";

        test_printer!(
            " crates/fuzzy_filter/target/debug/deps/librustversion-15764ff2535f190d.dylib.dSYM/Contents/Resources/DWARF/librustversion-15764ff2535f190d.dylib",
            " ..s/fuzzy_filter/target/debug/deps/librustvers..",
            (QUERY, "srlisr", Some(2), 50)
        );

        test_printer!(
            " crates/fuzzy_filter/target/debug/deps/libstructopt_derive-5cce984f248086cc.dylib.dSYM/Contents/Resources/DWARF/libstructopt_derive-5cce984f248086cc.dylib",
            " ..s/fuzzy_filter/target/debug/deps/libstructop..",
            (QUERY, "srlis", Some(2), 50)
        );

        test_printer!(
            "crates/fuzzy_filter/target/debug/deps/librustversion-15764ff2535f190d.dylib.dSYM/Contents/Resources/DWARF/librustversion-15764ff2535f190d.dylib",
            "..s/fuzzy_filter/target/debug/deps/librustversio..",
            (QUERY, "srlisr", None, 50)
        );

        test_printer!(
          "crates/fuzzy_filter/target/debug/deps/libstructopt_derive-5cce984f248086cc.dylib.dSYM/Contents/Resources/DWARF/libstructopt_derive-5cce984f248086cc.dylib",
          "..s/fuzzy_filter/target/debug/deps/libstructopt_..",
            (QUERY, "srlis", None, 50)
        );
    }

    #[test]
    fn test_print_multibyte_string_slice() {
        let multibyte_str = "README.md:23:1:Gourinath Banda. “Scalable Real-Time Kernel for Small Embedded Systems”. En- glish. PhD thesis. Denmark: University of Southern Denmark, June 2003. URL: http://citeseerx.ist.psu.edu/viewdoc/download;jsessionid=84D11348847CDC13691DFAED09883FCB?doi=10.1.1.118.1909&rep=rep1&type=pdf.";
        let start = 33;
        let end = 300;
        let expected = "Scalable Real-Time Kernel for Small Embedded Systems”. En- glish. PhD thesis. Denmark: University of Southern Denmark, June 2003. URL: http://citeseerx.ist.psu.edu/viewdoc/download;jsessionid=84D11348847CDC13691DFAED09883FCB?doi=10.1.1.118.1909&rep=rep1&type=pdf.";
        assert_eq!(expected, utf8_str_slice(multibyte_str, start, end));
    }
}<|MERGE_RESOLUTION|>--- conflicted
+++ resolved
@@ -2,23 +2,15 @@
 //! by printing them to stdout in JSON format.
 
 mod truncation;
-<<<<<<< HEAD
-
-pub use self::truncation::{truncate_grep_lines, truncate_long_matched_lines, LinesTruncatedMap};
-=======
->>>>>>> 3adf823c
 
 use icon::{IconPainter, ICON_LEN};
 use types::FilteredItem;
 use utility::{println_json, println_json_with_length};
 
-<<<<<<< HEAD
-=======
 pub use self::truncation::{
     truncate_grep_lines, truncate_long_matched_lines, utf8_str_slice, LinesTruncatedMap,
 };
 
->>>>>>> 3adf823c
 /// 1. Truncate the line.
 /// 2. Add an icon.
 #[derive(Debug, Clone)]
