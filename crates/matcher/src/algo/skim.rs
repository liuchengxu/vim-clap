--- conflicted
+++ resolved
@@ -12,11 +12,7 @@
         CaseMatching::Respect => skim_matcher.respect_case(),
         CaseMatching::Smart => skim_matcher.smart_case(),
     };
-<<<<<<< HEAD
-    // skim as i64 as Score, but we use i32.
-=======
     // skim uses i64 as Score, but we use i32.
->>>>>>> 21ae117e
     skim_matcher
         .fuzzy_indices(text, query)
         .map(|(score, indices)| MatchResult::new(score as Score, indices))
