--- conflicted
+++ resolved
@@ -85,14 +85,9 @@
 
     #[tokio::test]
     async fn test_retrieve_asset_size() {
-<<<<<<< HEAD
-        let latest_release = retrieve_latest_release().await.unwrap().tag_name;
-        retrieve_asset_size(asset_name().unwrap(), &latest_release)
-=======
         let latest_tag = retrieve_latest_release().await.unwrap().tag_name;
         retrieve_asset_size(asset_name().unwrap(), &latest_tag)
->>>>>>> fdf8d6c0
             .await
-            .expect("Failed to retrieve the asset size for release v0.34");
+            .expect("Failed to retrieve the asset size for latest release");
     }
 }