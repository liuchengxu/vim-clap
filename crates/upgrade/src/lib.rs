--- conflicted
+++ resolved
@@ -207,13 +207,8 @@
 
     #[tokio::test]
     async fn test_download_prebuilt_binary() {
-<<<<<<< HEAD
-        let latest_release = retrieve_latest_release().await.unwrap().tag_name;
-        download_prebuilt_binary(&latest_release, true)
-=======
         let latest_tag = retrieve_latest_release().await.unwrap().tag_name;
         download_prebuilt_binary(&latest_tag, true)
->>>>>>> fdf8d6c0
             .await
             .expect("Failed to download the prebuilt binary into a tempfile");
     }
