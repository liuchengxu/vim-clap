mod cmd;
<<<<<<< HEAD
=======
mod error;
>>>>>>> ff882a0c
mod icon;
mod rpc;

use std::fs::File;
use std::io::{self, BufRead, Write};
use std::path::PathBuf;
use std::process::{Command, Output};
use std::time::SystemTime;

use anyhow::Result;
use extracted_fzy::match_and_score_with_positions;
use fuzzy_matcher::skim::fuzzy_indices;
use rayon::prelude::*;
use serde_json::json;
use structopt::StructOpt;

<<<<<<< HEAD
use crate::cmd::{Algo, Cmd};
use crate::icon::{prepend_grep_icon, prepend_icon, DEFAULT_ICONIZED};

#[derive(StructOpt, Debug)]
#[structopt(name = "maple")]
struct Maple {
    /// Print the top NUM of filtered items.
    ///
    /// The returned JSON has three fields:
    ///   - total: total number of initial filtered result set.
    ///   - lines: text lines used for displaying directly.
    ///   - indices: the indices of matched elements per line, used for the highlight purpose.
    #[structopt(short = "n", long = "number", name = "NUM")]
    number: Option<usize>,

    /// Prepend an icon for item of files and grep provider, valid only when --number is used.
    #[structopt(long = "enable-icon")]
    enable_icon: bool,

    #[structopt(subcommand)]
    command: Cmd,
}

#[derive(Debug)]
struct DummyError;

impl std::fmt::Display for DummyError {
    fn fmt(&self, f: &mut std::fmt::Formatter<'_>) -> std::fmt::Result {
        write!(f, "DummyError is here!")
    }
}

impl std::error::Error for DummyError {
    fn description(&self) -> &str {
        "DummyError used for anyhow"
    }

    fn cause(&self) -> Option<&dyn std::error::Error> {
        None
    }
}

=======
use crate::cmd::{Algo, Cmd, Maple};
use crate::error::DummyError;
use crate::icon::{prepend_grep_icon, prepend_icon, DEFAULT_ICONIZED};

>>>>>>> ff882a0c
/// Remove the last element if it's empty string.
#[inline]
fn trim_trailing(lines: &mut Vec<String>) {
    if let Some(last_line) = lines.last() {
        if last_line.is_empty() || last_line == DEFAULT_ICONIZED {
            lines.remove(lines.len() - 1);
        }
    }
}

/// Combine json and println macro.
macro_rules! println_json {
  ( $( $field:expr ),+ ) => {
    {
      println!("{}", json!({ $(stringify!($field): $field,)* }))
    }
  }
}

fn set_current_dir(cmd: &mut Command, cmd_dir: Option<PathBuf>) {
    if let Some(cmd_dir) = cmd_dir {
        // If cmd_dir is not a directory, use its parent as current dir.
        if cmd_dir.is_dir() {
            cmd.current_dir(cmd_dir);
        } else {
            let mut cmd_dir = cmd_dir;
            cmd_dir.pop();
            cmd.current_dir(cmd_dir);
        }
    }
}

fn prepare_grep_and_args(cmd_str: &str, cmd_dir: Option<PathBuf>) -> (Command, Vec<String>) {
    let args = cmd_str
        .split_whitespace()
        .map(Into::into)
        .collect::<Vec<String>>();

    let mut cmd = Command::new(args[0].clone());

    set_current_dir(&mut cmd, cmd_dir);

    (cmd, args)
}

// This can work with the piped command, e.g., git ls-files | uniq.
fn prepare_exec_cmd(cmd_str: &str, cmd_dir: Option<PathBuf>) -> Command {
    let mut cmd = if cfg!(target_os = "windows") {
        let mut cmd = Command::new("cmd");
        cmd.args(&["/C", cmd_str]);
        cmd
    } else {
        let mut cmd = Command::new("bash");
        cmd.arg("-c").arg(cmd_str);
        cmd
    };

    set_current_dir(&mut cmd, cmd_dir);

    cmd
}

#[derive(Debug)]
struct LightCommand<'a> {
    cmd: &'a mut Command,
    total: usize,
    number: Option<usize>,
    output: Option<String>,
    enable_icon: bool,
    grep_enable_icon: bool,
    output_threshold: usize,
}

impl<'a> LightCommand<'a> {
    fn new(
        cmd: &'a mut Command,
        number: Option<usize>,
        output: Option<String>,
        enable_icon: bool,
        grep_enable_icon: bool,
        output_threshold: usize,
    ) -> Self {
        Self {
            cmd,
            number,
            total: 0usize,
            output,
            enable_icon,
            grep_enable_icon,
            output_threshold,
        }
    }

    fn new_grep(cmd: &'a mut Command, number: Option<usize>, grep_enable_icon: bool) -> Self {
        Self {
            cmd,
            number,
            total: 0usize,
            output: None,
            enable_icon: false,
            grep_enable_icon,
            output_threshold: 0usize,
        }
    }

<<<<<<< HEAD
=======
    /// Collect the output of command, exit directly if any error happened.
>>>>>>> ff882a0c
    fn output(&mut self) -> Result<Output> {
        let cmd_output = self.cmd.output()?;

        // vim-clap does not handle the stderr stream, we just pass the error info via stdout.
        if !cmd_output.status.success() && !cmd_output.stderr.is_empty() {
            let error = format!("{}", String::from_utf8_lossy(&cmd_output.stderr));
            println_json!(error);
            std::process::exit(1);
        }

        Ok(cmd_output)
    }

    /// Normally we only care about the top N items and number of total results.
    fn minimalize_job_overhead(&self, stdout: &[u8]) -> Result<()> {
        if let Some(number) = self.number {
            // TODO: do not have to into String for whole stdout, find the nth index of newline.
            // &cmd_output.stdout[..nth_newline_index]
            let stdout_str = String::from_utf8_lossy(&stdout);
            let lines = self.try_prepend_icon(stdout_str.split('\n').take(number));
            let total = self.total;
            println_json!(total, lines);
            return Ok(());
        }
        Err(anyhow::Error::new(DummyError).context("No truncation"))
    }

    fn try_prepend_icon<'b>(&self, top_n: impl std::iter::Iterator<Item = &'b str>) -> Vec<String> {
        let mut lines = if self.grep_enable_icon {
            top_n.map(prepend_grep_icon).collect::<Vec<_>>()
        } else if self.enable_icon {
            top_n.map(prepend_icon).collect::<Vec<_>>()
        } else {
            top_n.map(Into::into).collect::<Vec<_>>()
        };
        trim_trailing(&mut lines);
        lines
    }

    fn tempfile(&self, args: &[String]) -> Result<PathBuf> {
        if let Some(ref output) = self.output {
            Ok(output.into())
        } else {
            let mut dir = std::env::temp_dir();
            dir.push(format!(
                "{}_{}",
                args.join("_"),
                SystemTime::now()
                    .duration_since(SystemTime::UNIX_EPOCH)?
                    .as_secs()
            ));
            Ok(dir)
        }
    }

<<<<<<< HEAD
    fn try_cache(
        &self,
        total: usize,
        cmd_stdout: &[u8],
        args: &[String],
    ) -> Result<(String, Option<PathBuf>)> {
        if total > self.output_threshold {
            let tempfile = self.tempfile(args)?;
            File::create(tempfile.clone())?.write_all(cmd_stdout)?;
=======
    /// Cache the stdout into a tempfile if the output threshold exceeds.
    fn try_cache(&self, cmd_stdout: &[u8], args: &[String]) -> Result<(String, Option<PathBuf>)> {
        if self.total > self.output_threshold {
            let tempfile = self.tempfile(args)?;
            File::create(&tempfile)?.write_all(cmd_stdout)?;
>>>>>>> ff882a0c
            // FIXME find the nth newline index of stdout.
            // let _end = std::cmp::min(cmd_stdout.len(), 500);
            Ok((
                // lines used for displaying directly.
                // &cmd_output.stdout[..nth_newline_index]
                String::from_utf8_lossy(cmd_stdout).into(),
                Some(tempfile),
            ))
        } else {
            Ok((String::from_utf8_lossy(cmd_stdout).into(), None))
        }
    }

    fn execute(&mut self, args: &[String]) -> Result<()> {
        let cmd_output = self.output()?;
        let cmd_stdout = &cmd_output.stdout;

        self.total = bytecount::count(cmd_stdout, b'\n');

        if self.minimalize_job_overhead(cmd_stdout).is_ok() {
            return Ok(());
        }

<<<<<<< HEAD
        let total = self.total;
        // Write the output to a tempfile if the lines are too many.
        let (stdout_str, tempfile) = self.try_cache(total, &cmd_stdout, args)?;
        let lines = self.try_prepend_icon(stdout_str.split('\n'));
=======
        // Write the output to a tempfile if the lines are too many.
        let (stdout_str, tempfile) = self.try_cache(&cmd_stdout, args)?;
        let lines = self.try_prepend_icon(stdout_str.split('\n'));
        let total = self.total;
>>>>>>> ff882a0c
        if let Some(tempfile) = tempfile {
            println_json!(total, lines, tempfile);
        } else {
            println_json!(total, lines);
        }

        Ok(())
    }
}

impl Maple {
    fn apply_fuzzy_filter_and_rank(
        &self,
        query: &str,
        input: &Option<PathBuf>,
        algo: &Option<Algo>,
    ) -> Result<Vec<(String, f64, Vec<usize>)>> {
        let algo = algo.as_ref().unwrap_or(&Algo::Fzy);

        let scorer = |line: &str| match algo {
            Algo::Skim => {
                fuzzy_indices(line, &query).map(|(score, indices)| (score as f64, indices))
            }
            Algo::Fzy => match_and_score_with_positions(&query, line),
        };

        // Result<Option<T>> => T
        let mut ranked = if let Some(input) = input {
            std::fs::read_to_string(input)?
                .par_lines()
                .filter_map(|line| {
                    scorer(&line).map(|(score, indices)| (line.into(), score, indices))
                })
                .collect::<Vec<_>>()
        } else {
            io::stdin()
                .lock()
                .lines()
                .filter_map(|lines_iter| {
                    lines_iter.ok().and_then(|line| {
                        scorer(&line).map(|(score, indices)| (line, score, indices))
                    })
                })
                .collect::<Vec<_>>()
        };

        ranked.par_sort_unstable_by(|(_, v1, _), (_, v2, _)| v2.partial_cmp(&v1).unwrap());

        Ok(ranked)
    }

    fn run(&self) -> Result<()> {
        match &self.command {
<<<<<<< HEAD
=======
            Cmd::Version => {
                version();
            }
>>>>>>> ff882a0c
            Cmd::Filter { query, input, algo } => {
                let ranked = self.apply_fuzzy_filter_and_rank(query, input, algo)?;

                if let Some(number) = self.number {
                    let total = ranked.len();
                    let payload = ranked.into_iter().take(number);
                    let mut lines = Vec::with_capacity(number);
                    let mut indices = Vec::with_capacity(number);
                    if self.enable_icon {
                        for (text, _, idxs) in payload {
                            lines.push(prepend_icon(&text));
                            indices.push(idxs);
                        }
                    } else {
                        for (text, _, idxs) in payload {
                            lines.push(text);
                            indices.push(idxs);
                        }
                    }
                    println_json!(total, lines, indices);
                } else {
                    for (text, _, indices) in ranked.iter() {
                        println_json!(text, indices);
                    }
<<<<<<< HEAD
                }
            }
            Cmd::Exec {
                cmd,
                output,
                cmd_dir,
                output_threshold,
            } => {
                let mut exec_cmd = prepare_exec_cmd(cmd, cmd_dir.clone());

                let mut light_cmd = LightCommand::new(
                    &mut exec_cmd,
                    self.number,
                    output.clone(),
                    self.enable_icon,
                    false,
                    *output_threshold,
                );

                light_cmd.execute(&cmd.split_whitespace().map(Into::into).collect::<Vec<_>>())?;
            }
            Cmd::Grep {
                grep_cmd,
                grep_query,
                cmd_dir,
            } => {
                let (mut cmd, mut args) = prepare_grep_and_args(grep_cmd, cmd_dir.clone());

                // We split out the grep opts and query in case of the possible escape issue of clap.
                args.push(grep_query.clone());

                // currently vim-clap only supports rg.
                // Ref https://github.com/liuchengxu/vim-clap/pull/60
                if cfg!(windows) {
                    args.push(".".into());
=======
>>>>>>> ff882a0c
                }

                cmd.args(&args[1..]);

                let mut light_cmd = LightCommand::new_grep(&mut cmd, self.number, self.enable_icon);

                light_cmd.execute(&args)?;
            }
<<<<<<< HEAD
            Cmd::RPC => {
                crate::rpc::run(std::io::BufReader::new(std::io::stdin()));
            }
=======
            Cmd::Exec {
                cmd,
                output,
                cmd_dir,
                output_threshold,
            } => {
                let mut exec_cmd = prepare_exec_cmd(cmd, cmd_dir.clone());

                let mut light_cmd = LightCommand::new(
                    &mut exec_cmd,
                    self.number,
                    output.clone(),
                    self.enable_icon,
                    false,
                    *output_threshold,
                );

                light_cmd.execute(&cmd.split_whitespace().map(Into::into).collect::<Vec<_>>())?;
            }
            Cmd::Grep {
                grep_cmd,
                grep_query,
                cmd_dir,
            } => {
                let (mut cmd, mut args) = prepare_grep_and_args(grep_cmd, cmd_dir.clone());

                // We split out the grep opts and query in case of the possible escape issue of clap.
                args.push(grep_query.clone());

                // currently vim-clap only supports rg.
                // Ref https://github.com/liuchengxu/vim-clap/pull/60
                if cfg!(windows) {
                    args.push(".".into());
                }

                cmd.args(&args[1..]);

                let mut light_cmd = LightCommand::new_grep(&mut cmd, self.number, self.enable_icon);

                light_cmd.execute(&args)?;
            }
>>>>>>> ff882a0c
        }
        Ok(())
    }
}

pub mod built_info {
    include!(concat!(env!("OUT_DIR"), "/built.rs"));
}

fn version() {
    println!(
        "{}",
        format!(
            "version {}{}, built for {} by {}.",
            built_info::PKG_VERSION,
            built_info::GIT_VERSION.map_or_else(|| "".to_owned(), |v| format!(" (git {})", v)),
            built_info::TARGET,
            built_info::RUSTC_VERSION
        )
    );
}

pub fn main() -> Result<()> {
    let maple = Maple::from_args();

    maple.run()?;

    Ok(())
}<|MERGE_RESOLUTION|>--- conflicted
+++ resolved
@@ -1,8 +1,5 @@
 mod cmd;
-<<<<<<< HEAD
-=======
 mod error;
->>>>>>> ff882a0c
 mod icon;
 mod rpc;
 
@@ -19,55 +16,10 @@
 use serde_json::json;
 use structopt::StructOpt;
 
-<<<<<<< HEAD
-use crate::cmd::{Algo, Cmd};
-use crate::icon::{prepend_grep_icon, prepend_icon, DEFAULT_ICONIZED};
-
-#[derive(StructOpt, Debug)]
-#[structopt(name = "maple")]
-struct Maple {
-    /// Print the top NUM of filtered items.
-    ///
-    /// The returned JSON has three fields:
-    ///   - total: total number of initial filtered result set.
-    ///   - lines: text lines used for displaying directly.
-    ///   - indices: the indices of matched elements per line, used for the highlight purpose.
-    #[structopt(short = "n", long = "number", name = "NUM")]
-    number: Option<usize>,
-
-    /// Prepend an icon for item of files and grep provider, valid only when --number is used.
-    #[structopt(long = "enable-icon")]
-    enable_icon: bool,
-
-    #[structopt(subcommand)]
-    command: Cmd,
-}
-
-#[derive(Debug)]
-struct DummyError;
-
-impl std::fmt::Display for DummyError {
-    fn fmt(&self, f: &mut std::fmt::Formatter<'_>) -> std::fmt::Result {
-        write!(f, "DummyError is here!")
-    }
-}
-
-impl std::error::Error for DummyError {
-    fn description(&self) -> &str {
-        "DummyError used for anyhow"
-    }
-
-    fn cause(&self) -> Option<&dyn std::error::Error> {
-        None
-    }
-}
-
-=======
 use crate::cmd::{Algo, Cmd, Maple};
 use crate::error::DummyError;
 use crate::icon::{prepend_grep_icon, prepend_icon, DEFAULT_ICONIZED};
 
->>>>>>> ff882a0c
 /// Remove the last element if it's empty string.
 #[inline]
 fn trim_trailing(lines: &mut Vec<String>) {
@@ -173,10 +125,7 @@
         }
     }
 
-<<<<<<< HEAD
-=======
     /// Collect the output of command, exit directly if any error happened.
->>>>>>> ff882a0c
     fn output(&mut self) -> Result<Output> {
         let cmd_output = self.cmd.output()?;
 
@@ -232,23 +181,11 @@
         }
     }
 
-<<<<<<< HEAD
-    fn try_cache(
-        &self,
-        total: usize,
-        cmd_stdout: &[u8],
-        args: &[String],
-    ) -> Result<(String, Option<PathBuf>)> {
-        if total > self.output_threshold {
-            let tempfile = self.tempfile(args)?;
-            File::create(tempfile.clone())?.write_all(cmd_stdout)?;
-=======
     /// Cache the stdout into a tempfile if the output threshold exceeds.
     fn try_cache(&self, cmd_stdout: &[u8], args: &[String]) -> Result<(String, Option<PathBuf>)> {
         if self.total > self.output_threshold {
             let tempfile = self.tempfile(args)?;
             File::create(&tempfile)?.write_all(cmd_stdout)?;
->>>>>>> ff882a0c
             // FIXME find the nth newline index of stdout.
             // let _end = std::cmp::min(cmd_stdout.len(), 500);
             Ok((
@@ -272,17 +209,10 @@
             return Ok(());
         }
 
-<<<<<<< HEAD
-        let total = self.total;
-        // Write the output to a tempfile if the lines are too many.
-        let (stdout_str, tempfile) = self.try_cache(total, &cmd_stdout, args)?;
-        let lines = self.try_prepend_icon(stdout_str.split('\n'));
-=======
         // Write the output to a tempfile if the lines are too many.
         let (stdout_str, tempfile) = self.try_cache(&cmd_stdout, args)?;
         let lines = self.try_prepend_icon(stdout_str.split('\n'));
         let total = self.total;
->>>>>>> ff882a0c
         if let Some(tempfile) = tempfile {
             println_json!(total, lines, tempfile);
         } else {
@@ -336,12 +266,12 @@
 
     fn run(&self) -> Result<()> {
         match &self.command {
-<<<<<<< HEAD
-=======
             Cmd::Version => {
                 version();
             }
->>>>>>> ff882a0c
+            Cmd::RPC => {
+                crate::rpc::run(std::io::BufReader::new(std::io::stdin()));
+            }
             Cmd::Filter { query, input, algo } => {
                 let ranked = self.apply_fuzzy_filter_and_rank(query, input, algo)?;
 
@@ -366,7 +296,6 @@
                     for (text, _, indices) in ranked.iter() {
                         println_json!(text, indices);
                     }
-<<<<<<< HEAD
                 }
             }
             Cmd::Exec {
@@ -402,8 +331,6 @@
                 // Ref https://github.com/liuchengxu/vim-clap/pull/60
                 if cfg!(windows) {
                     args.push(".".into());
-=======
->>>>>>> ff882a0c
                 }
 
                 cmd.args(&args[1..]);
@@ -412,53 +339,6 @@
 
                 light_cmd.execute(&args)?;
             }
-<<<<<<< HEAD
-            Cmd::RPC => {
-                crate::rpc::run(std::io::BufReader::new(std::io::stdin()));
-            }
-=======
-            Cmd::Exec {
-                cmd,
-                output,
-                cmd_dir,
-                output_threshold,
-            } => {
-                let mut exec_cmd = prepare_exec_cmd(cmd, cmd_dir.clone());
-
-                let mut light_cmd = LightCommand::new(
-                    &mut exec_cmd,
-                    self.number,
-                    output.clone(),
-                    self.enable_icon,
-                    false,
-                    *output_threshold,
-                );
-
-                light_cmd.execute(&cmd.split_whitespace().map(Into::into).collect::<Vec<_>>())?;
-            }
-            Cmd::Grep {
-                grep_cmd,
-                grep_query,
-                cmd_dir,
-            } => {
-                let (mut cmd, mut args) = prepare_grep_and_args(grep_cmd, cmd_dir.clone());
-
-                // We split out the grep opts and query in case of the possible escape issue of clap.
-                args.push(grep_query.clone());
-
-                // currently vim-clap only supports rg.
-                // Ref https://github.com/liuchengxu/vim-clap/pull/60
-                if cfg!(windows) {
-                    args.push(".".into());
-                }
-
-                cmd.args(&args[1..]);
-
-                let mut light_cmd = LightCommand::new_grep(&mut cmd, self.number, self.enable_icon);
-
-                light_cmd.execute(&args)?;
-            }
->>>>>>> ff882a0c
         }
         Ok(())
     }
