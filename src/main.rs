use maple_cli::{
    cmd::{Cmd, Maple},
    Result, Source, StructOpt,
};

pub mod built_info {
    include!(concat!(env!("OUT_DIR"), "/built.rs"));
}

fn version() {
    println!(
        "{}",
        format!(
            "version {}{}, built for {} by {}.",
            built_info::PKG_VERSION,
            built_info::GIT_VERSION.map_or_else(|| "".to_owned(), |v| format!(" (git {})", v)),
            built_info::TARGET,
            built_info::RUSTC_VERSION
        )
    );
}

fn run(maple: Maple) -> Result<()> {
    match maple.command {
        Cmd::Version => {
            version();
        }
        Cmd::RPC => {
            maple_cli::cmd::rpc::run_forever(std::io::BufReader::new(std::io::stdin()));
        }
        Cmd::Filter { query, input, algo } => {
            let source = input
                .map(Into::into)
                .unwrap_or(Source::<std::iter::Empty<_>>::Stdin);
            maple_cli::cmd::filter::run(
                &query,
                source,
                algo,
                maple.number,
                maple.enable_icon,
                maple.winwidth,
            )?;
        }
        Cmd::Blines { query, input } => {
            maple_cli::cmd::filter::blines(&query, &input, maple.number, maple.winwidth)?;
        }
        Cmd::Exec {
            cmd,
            output,
            cmd_dir,
            output_threshold,
        } => {
            maple_cli::cmd::exec::run(
                cmd,
                output,
                output_threshold,
                cmd_dir,
                maple.number,
                maple.enable_icon,
            )?;
        }
        Cmd::Grep {
            grep_cmd,
            grep_query,
            glob,
            cmd_dir,
        } => {
            let g = match &glob {
                Some(s) => Some(s.as_str()),
                None => None,
            };

            maple_cli::cmd::grep::run(
                grep_cmd,
                &grep_query,
                g,
                cmd_dir,
                maple.number,
                maple.enable_icon,
            )?;
        }
        Cmd::Helptags { meta_info } => maple_cli::cmd::helptags::run(meta_info)?,
        Cmd::RipgrepForerunner { cmd_dir } => {
            maple_cli::cmd::grep::run_forerunner(cmd_dir, maple.number, maple.enable_icon)?
        }
    }
    Ok(())
}

pub fn main() -> Result<()> {
<<<<<<< HEAD
    let maple = Maple::from_args();

    run(maple)
=======
    run(Maple::from_args())
>>>>>>> 234913f4
}<|MERGE_RESOLUTION|>--- conflicted
+++ resolved
@@ -88,11 +88,5 @@
 }
 
 pub fn main() -> Result<()> {
-<<<<<<< HEAD
-    let maple = Maple::from_args();
-
-    run(maple)
-=======
     run(Maple::from_args())
->>>>>>> 234913f4
 }