--- conflicted
+++ resolved
@@ -19,76 +19,6 @@
         )
     );
 }
-
-<<<<<<< HEAD
-// impl Maple {
-//     fn run(self) -> Result<()> {
-//         match self.command {
-//             Cmd::Version => {
-//                 version();
-//             }
-//             Cmd::RPC => {
-//                 maple_cli::cmd::rpc::run_forever(std::io::BufReader::new(std::io::stdin()));
-//             }
-//             Cmd::Filter { query, input, algo } => {
-//                 let source = input
-//                     .map(Into::into)
-//                     .unwrap_or(Source::<std::iter::Empty<_>>::Stdin);
-//                 maple_cli::cmd::filter::run(
-//                     &query,
-//                     source,
-//                     algo,
-//                     self.number,
-//                     self.enable_icon,
-//                     self.winwidth,
-//                 )?;
-//             }
-//             Cmd::Blines { query, input } => {
-//                 maple_cli::cmd::filter::blines(&query, &input, self.number, self.winwidth)?;
-//             }
-//             Cmd::Exec {
-//                 cmd,
-//                 output,
-//                 cmd_dir,
-//                 output_threshold,
-//             } => {
-//                 maple_cli::cmd::exec::run(
-//                     cmd,
-//                     output,
-//                     output_threshold,
-//                     cmd_dir,
-//                     self.number,
-//                     self.enable_icon,
-//                 )?;
-//             }
-//             Cmd::Grep {
-//                 grep_cmd,
-//                 grep_query,
-//                 glob,
-//                 cmd_dir,
-//             } => {
-//                 let g = match &glob {
-//                     Some(s) => Some(s.as_str()),
-//                     None => None,
-//                 };
-
-//                 maple_cli::cmd::grep::run(
-//                     grep_cmd,
-//                     &grep_query,
-//                     g,
-//                     cmd_dir,
-//                     self.number,
-//                     self.enable_icon,
-//                 )?;
-//             }
-//             Cmd::Helptags { meta_info } => maple_cli::cmd::helptags::run(meta_info)?,
-//             Cmd::RipgrepForerunner { cmd_dir } => {
-//                 maple_cli::cmd::grep::run_forerunner(cmd_dir, self.number, self.enable_icon)?
-//             }
-//         }
-//         Ok(())
-//     }
-// }
 
 fn run(maple: Maple) -> Result<()> {
     match maple.command {
@@ -121,34 +51,6 @@
             output_threshold,
         } => {
             maple_cli::cmd::exec::run(
-=======
-impl Maple {
-    fn run(self) -> Result<()> {
-        match self.command {
-            Cmd::Version => {
-                version();
-            }
-            Cmd::RPC => {
-                crate::cmd::rpc::run_forever(std::io::BufReader::new(std::io::stdin()));
-            }
-            Cmd::Filter { query, input, algo } => {
-                let source = input
-                    .map(Into::into)
-                    .unwrap_or(Source::<std::iter::Empty<_>>::Stdin);
-                crate::cmd::filter::run(
-                    &query,
-                    source,
-                    algo,
-                    self.number,
-                    self.enable_icon,
-                    self.winwidth,
-                )?;
-            }
-            Cmd::Blines { query, input } => {
-                crate::cmd::filter::blines(&query, &input, self.number, self.winwidth)?;
-            }
-            Cmd::Exec {
->>>>>>> ca1d1582
                 cmd,
                 output,
                 output_threshold,
@@ -173,7 +75,6 @@
                 &grep_query,
                 g,
                 cmd_dir,
-<<<<<<< HEAD
                 maple.number,
                 maple.enable_icon,
             )?;
@@ -181,27 +82,6 @@
         Cmd::Helptags { meta_info } => maple_cli::cmd::helptags::run(meta_info)?,
         Cmd::RipgrepForerunner { cmd_dir } => {
             maple_cli::cmd::grep::run_forerunner(cmd_dir, maple.number, maple.enable_icon)?
-=======
-            } => {
-                let g = match &glob {
-                    Some(s) => Some(s.as_str()),
-                    None => None,
-                };
-
-                crate::cmd::grep::run(
-                    grep_cmd,
-                    &grep_query,
-                    g,
-                    cmd_dir,
-                    self.number,
-                    self.enable_icon,
-                )?;
-            }
-            Cmd::Helptags { meta_info } => crate::cmd::helptags::run(meta_info)?,
-            Cmd::RipgrepForerunner { cmd_dir } => {
-                crate::cmd::grep::run_forerunner(cmd_dir, self.number, self.enable_icon)?
-            }
->>>>>>> ca1d1582
         }
     }
     Ok(())
@@ -210,6 +90,5 @@
 pub fn main() -> Result<()> {
     let maple = Maple::from_args();
 
-    // maple.run()?;
     run(maple)
 }