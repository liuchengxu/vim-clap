use std::fs::File;
use std::io::{self, BufRead, Write};
use std::path::PathBuf;
use std::process::Command;
use std::time::SystemTime;

use anyhow::Result;
use extracted_fzy::match_and_score_with_positions;
use fuzzy_matcher::skim::fuzzy_indices;
use rayon::prelude::*;
use serde_json::json;
use structopt::clap::arg_enum;
use structopt::StructOpt;

arg_enum! {
    #[derive(Debug)]
    enum Algo {
        Skim,
        Fzy,
    }
}

#[derive(StructOpt, Debug)]
#[structopt(name = "maple")]
struct Maple {
    /// Initial query string
    #[structopt(index = 1, short, long)]
    query: String,

    /// Filter algorithm
    #[structopt(short, long, possible_values = &Algo::variants(), case_insensitive = true)]
    algo: Option<Algo>,

    /// Read input from a file instead of stdin, only absolute file path is supported.
    #[structopt(long = "input", parse(from_os_str))]
    input: Option<PathBuf>,

    /// Print the top NUM of filtered items.
    ///
    /// The returned JSON has three fields:
    ///   - total: total number of initial filtered result set.
    ///   - lines: text lines used for displaying directly.
    ///   - indices: the indices of matched elements per line, used for the highlight purpose.
    #[structopt(short = "n", long = "number", name = "NUM")]
    number: Option<usize>,

    /// Specify the output file path when the output of command exceeds the threshold.
    #[structopt(long = "output")]
    output: Option<String>,

    /// Specify the threshold for writing the output of command to a tempfile.
    #[structopt(long = "output-threshold", default_value = "100000")]
    output_threshold: usize,

    /// Specify the system command to run.
    #[structopt(long = "cmd", name = "CMD")]
    cmd: Option<String>,

    /// Specify the working directory of CMD
    #[structopt(long = "cmd-dir", parse(from_os_str))]
    cmd_dir: Option<PathBuf>,
}

#[derive(Debug)]
struct DummyError;

impl std::fmt::Display for DummyError {
    fn fmt(&self, f: &mut std::fmt::Formatter<'_>) -> std::fmt::Result {
        write!(f, "DummyError is here!")
    }
}

impl std::error::Error for DummyError {
    fn description(&self) -> &str {
        "DummyError used for anyhow"
    }

    fn cause(&self) -> Option<&dyn std::error::Error> {
        None
    }
}

impl Maple {
    pub fn try_exec_cmd(&self) -> Result<()> {
        if let Some(ref cmd) = self.cmd {
<<<<<<< HEAD
=======
            // TODO: translate piped command?
>>>>>>> 8871b3b6
            let args = cmd
                .split_whitespace()
                .map(Into::into)
                .collect::<Vec<String>>();

            let mut cmd = Command::new(args[0].clone());
            if let Some(ref cmd_dir) = self.cmd_dir {
                cmd.current_dir(cmd_dir);
            }
            cmd.args(&args[1..]);

            let cmd_output = cmd.output()?;

            let line_count = bytecount::count(&cmd_output.stdout, b'\n');

            // Write the output to a tempfile if the lines are too many.
            if line_count > self.output_threshold {
                let tempfile = if let Some(ref output) = self.output {
                    output.into()
                } else {
                    let mut dir = std::env::temp_dir();
                    dir.push(format!(
                        "{}_{}",
                        args.join("_"),
                        SystemTime::now()
                            .duration_since(SystemTime::UNIX_EPOCH)?
                            .as_secs()
                    ));
                    dir
                };
                File::create(tempfile.clone())?.write_all(&cmd_output.stdout)?;
                let end = std::cmp::min(cmd_output.stdout.len(), 500);
                println!(
                    "{}",
                    json!({
                      "total": line_count,
<<<<<<< HEAD
=======
                      // lines used for displaying directly.
>>>>>>> 8871b3b6
                      "lines": String::from_utf8_lossy(&cmd_output.stdout[..end]).split("\n").collect::<Vec<_>>(),
                      "tempfile": tempfile,
                    })
                );
            } else {
                println!(
                    "{}",
                    json!({
                      "total": line_count,
                      "lines": String::from_utf8_lossy(&cmd_output.stdout).split("\n").collect::<Vec<_>>(),
                    })
                );
            }
            return Ok(());
        }
        Err(anyhow::Error::new(DummyError).context("No cmd specified"))
    }
}

pub fn main() -> Result<()> {
    let opt = Maple::from_args();

    if opt.try_exec_cmd().is_ok() {
        return Ok(());
    }

    let query = &*opt.query;
    let algo = opt.algo.unwrap_or(Algo::Fzy);

    let scorer = |line: &str| match algo {
        Algo::Skim => fuzzy_indices(line, query).map(|(score, indices)| (score as f64, indices)),
        Algo::Fzy => match_and_score_with_positions(query, line),
    };

    // Result<Option<T>> => T
    let mut ranked = if let Some(input) = opt.input {
        std::fs::read_to_string(input)?
            .par_lines()
            .filter_map(|line| scorer(&line).map(|(score, indices)| (line.into(), score, indices)))
            .collect::<Vec<_>>()
    } else {
        io::stdin()
            .lock()
            .lines()
            .filter_map(|lines_iter| {
                lines_iter
                    .ok()
                    .and_then(|line| scorer(&line).map(|(score, indices)| (line, score, indices)))
            })
            .collect::<Vec<_>>()
    };

    ranked.par_sort_unstable_by(|(_, v1, _), (_, v2, _)| v2.partial_cmp(&v1).unwrap());

    if let Some(number) = opt.number {
        let total = ranked.len();
        let payload = ranked.into_iter().take(number);
        let mut lines = Vec::with_capacity(number);
        let mut indices = Vec::with_capacity(number);
        for (text, _, idxs) in payload {
            lines.push(text);
            indices.push(idxs);
        }
        println!(
            "{}",
            json!({"total": total, "lines": lines, "indices": indices})
        );
    } else {
        for (text, _, indices) in ranked.iter() {
            println!(
                "{}",
                json!({
                "text": text,
                "indices": indices,
                })
            );
        }
    }

    Ok(())
}<|MERGE_RESOLUTION|>--- conflicted
+++ resolved
@@ -83,10 +83,7 @@
 impl Maple {
     pub fn try_exec_cmd(&self) -> Result<()> {
         if let Some(ref cmd) = self.cmd {
-<<<<<<< HEAD
-=======
             // TODO: translate piped command?
->>>>>>> 8871b3b6
             let args = cmd
                 .split_whitespace()
                 .map(Into::into)
@@ -123,10 +120,7 @@
                     "{}",
                     json!({
                       "total": line_count,
-<<<<<<< HEAD
-=======
                       // lines used for displaying directly.
->>>>>>> 8871b3b6
                       "lines": String::from_utf8_lossy(&cmd_output.stdout[..end]).split("\n").collect::<Vec<_>>(),
                       "tempfile": tempfile,
                     })
