--- conflicted
+++ resolved
@@ -5,32 +5,8 @@
 use regex::Regex;
 
 pub const DEFAULT_ICON: &str = "";
-<<<<<<< HEAD
-=======
 #[allow(dead_code)]
 pub const DEFAULT_ICONIZED: &str = " ";
-
-#[inline]
-fn icon_for(line: &str) -> &str {
-    let path = Path::new(line);
-    path.file_name()
-        .and_then(std::ffi::OsStr::to_str)
-        .and_then(|ext| {
-            let ext: &str = &ext.to_lowercase();
-            EXACTMATCH_MAP.get(ext)
-        })
-        .unwrap_or_else(|| {
-            path.extension()
-                .and_then(std::ffi::OsStr::to_str)
-                .and_then(|ext| EXTENSION_MAP.get(ext))
-                .unwrap_or(&DEFAULT_ICON)
-        })
-}
-
-pub fn prepend_icon(line: &str) -> String {
-    format!("{} {}", icon_for(line), line)
-}
->>>>>>> 02413dc8
 
 lazy_static! {
     pub static ref EXACTMATCH_MAP: HashMap<&'static str, &'static str> = {
@@ -185,16 +161,24 @@
 }
 
 #[inline]
-fn icon_for(path: &str) -> &str {
-    Path::new(path)
-        .extension()
+fn icon_for(line: &str) -> &str {
+    let path = Path::new(line);
+    path.file_name()
         .and_then(std::ffi::OsStr::to_str)
-        .and_then(|ext| ICONMAP.get(ext))
-        .unwrap_or(&DEFAULT_ICON)
+        .and_then(|ext| {
+            let ext: &str = &ext.to_lowercase();
+            EXACTMATCH_MAP.get(ext)
+        })
+        .unwrap_or_else(|| {
+            path.extension()
+                .and_then(std::ffi::OsStr::to_str)
+                .and_then(|ext| EXTENSION_MAP.get(ext))
+                .unwrap_or(&DEFAULT_ICON)
+        })
 }
 
-pub fn prepend_icon(path: &str) -> String {
-    format!("{} {}", icon_for(path), path)
+pub fn prepend_icon(line: &str) -> String {
+    format!("{} {}", icon_for(line), line)
 }
 
 #[allow(dead_code)]
