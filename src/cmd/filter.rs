use std::path::PathBuf;

use anyhow::Result;
<<<<<<< HEAD
use fuzzy_filter::{justify, Algo, Source};
use rayon::prelude::*;

use crate::icon::prepend_icon;

pub fn apply_fuzzy_filter_and_rank(
    query: &str,
    input: Option<PathBuf>,
    algo: Option<Algo>,
) -> Result<Vec<(String, f64, Vec<usize>)>> {
    let algo = algo.unwrap_or(Algo::Fzy);

    let source = if let Some(fpath) = input {
        Source::File(fpath)
    } else {
        Source::Stdin
    };

    let mut ranked = source.filter(algo, query)?;

    ranked.par_sort_unstable_by(|(_, v1, _), (_, v2, _)| v2.partial_cmp(&v1).unwrap());

    Ok(ranked)
}

=======
use fuzzy_filter::{fuzzy_filter_and_rank, Algo};

use crate::icon::prepend_icon;

>>>>>>> 48f1c29a
pub fn run(
    query: String,
    input: Option<PathBuf>,
    algo: Option<Algo>,
    number: Option<usize>,
    enable_icon: bool,
) -> Result<()> {
    let ranked = fuzzy_filter_and_rank(&query, input, algo.unwrap_or(Algo::Fzy))?;

    if let Some(number) = number {
        let total = ranked.len();
        let payload = ranked.into_iter().take(number);
        let (justified_payload, mut justified_map) = justify(payload, 62, None);
        let mut lines = Vec::with_capacity(number);
        let mut indices = Vec::with_capacity(number);
        if enable_icon {
            for (text, _, idxs) in justified_payload {
                let iconized = prepend_icon(&text);
                // if let Some(x) = justified_map.get(&text) {
                // println!("iconized: {}", iconized);
                // justified_map.insert(iconized.clone(), x.clone());
                // }

                lines.push(iconized);
                indices.push(idxs);
            }
        } else {
            for (text, _, idxs) in justified_payload {
                lines.push(text);
                indices.push(idxs);
            }
        }
        // let justified_map = justified_map
        // .into_iter()
        // .map(|(a, b)| (b, a))
        // .collect::<std::collections::HashMap<_, _>>();
        if justified_map.is_empty() {
            println_json!(total, lines, indices);
        } else {
            println_json!(total, lines, indices, justified_map);
        }
    } else {
        for (text, _, indices) in ranked.iter() {
            println_json!(text, indices);
        }
    }

    Ok(())
}<|MERGE_RESOLUTION|>--- conflicted
+++ resolved
@@ -1,38 +1,10 @@
 use std::path::PathBuf;
 
 use anyhow::Result;
-<<<<<<< HEAD
-use fuzzy_filter::{justify, Algo, Source};
-use rayon::prelude::*;
+use fuzzy_filter::{fuzzy_filter_and_rank, truncate_long_matched_lines, Algo};
 
 use crate::icon::prepend_icon;
 
-pub fn apply_fuzzy_filter_and_rank(
-    query: &str,
-    input: Option<PathBuf>,
-    algo: Option<Algo>,
-) -> Result<Vec<(String, f64, Vec<usize>)>> {
-    let algo = algo.unwrap_or(Algo::Fzy);
-
-    let source = if let Some(fpath) = input {
-        Source::File(fpath)
-    } else {
-        Source::Stdin
-    };
-
-    let mut ranked = source.filter(algo, query)?;
-
-    ranked.par_sort_unstable_by(|(_, v1, _), (_, v2, _)| v2.partial_cmp(&v1).unwrap());
-
-    Ok(ranked)
-}
-
-=======
-use fuzzy_filter::{fuzzy_filter_and_rank, Algo};
-
-use crate::icon::prepend_icon;
-
->>>>>>> 48f1c29a
 pub fn run(
     query: String,
     input: Option<PathBuf>,
@@ -45,7 +17,7 @@
     if let Some(number) = number {
         let total = ranked.len();
         let payload = ranked.into_iter().take(number);
-        let (justified_payload, mut justified_map) = justify(payload, 62, None);
+        let (justified_payload, mut justified_map) = truncate_long_matched_lines(payload, 62, None);
         let mut lines = Vec::with_capacity(number);
         let mut indices = Vec::with_capacity(number);
         if enable_icon {
