# CHANGELOG

## [unreleased]

<<<<<<< HEAD
=======
### Added

- Build executables for more platforms. #901

>>>>>>> fdf8d6c0
## [0.37] 2022-10-16

### Changed

- Rename the provider `grep` and `grep2`. `:Clap grep` becomes `:Clap live_grep`, `:Clap grep2` becomes `:Clap grep`. If you have some grep variables like `g:clap_provider_grep_foo` before, now you need to rename them to `g:clap_provider_live_grep_foo`. #879

### Fixed

- Fix the filer preview on backend. #863
- Make the fallback smooth if there is an error occurred while loading the Python dynamic module. #865

## [0.36] 2022-08-06

### Improved

- Support filtering in parallel with the dynamic progress update. The filtering time is reduced about 50% from the sequential to the parallel version.
  The following providers will be benefited from the parallel filtering:
  - `source` of the provider returns a String command.
  - `blines`, `grep2`, `proj_tags`.
- Speed up the cache creation signigicantly. #858

### Changed

- The spinner will be hidden if it's idle.
- `dumb_jump`: ignore the results from the files not trcked by git if the project is a git repo.

### Fixed

- Maple self-upgrade is broken. #847, #848
- Fix the language bonus matching of `blines` provider.

## [0.35] 2022-06-12

### Changed

- The default value of `g:clap_enable_background_shadow` is now `v:false` by default due to the side effect like #836.

### Fixed

- Fix the incompatiblity issue between vim-signature and vim-clap popup window. #817
- Escape the file name for filer sink. #822
- Seperate the vista impl for tags provider completely. #827
- Fix the regression of command `ripgrep-forerunner`.

### Improved

- Strip the current working directory prefix from the entry of `recent_files` provider, all the entries which are not in cwd still shows the absolute path. #834

## [0.34] 2022-03-25

### Added

- Add `g:clap_cache_threshold`. #806
- Add `+ignorecase` to enable case-insensitive search, e.g., `:Clap files +ignorecase`. #814

### Improved

- Tweak the final matching score using the language keyword matching. #808

## [0.33] 2022-02-20

### Added

- Support generating the source of `tags` provider using the Rust binary, remove the vista.vim dep from `tags` provider. #795
- Initial support of preview with context. #798

### Fixed

- Fix the `proj_tags` cmd list under Vim. #796
- No syntax highlight for `c` preview. #800

### Improved

- Better performance for the pre-built binary. #804

### Changed

- Set `g:clap_builtin_fuzzy_filter_threshold` to `0` to always use the async `on_typed` implementation which is full-featured using the Rust backend.

### Internal

- Update to clap v3.0. #794

## [0.32] 2022-01-21

### Improved

- Rework the truncation of long lines. #788
- Support searching the definition/declaration in the `tags` file using `readtags` for `dumb_jump` provider. #789

  Aside from the previous regex searching, the results from the tags searching will be displayed first. You can control the
  tags searching scheme by adding `*` in the end:

  - `hel`: match the tags that starts with `hel`.
  - `hel*`: match the tags that contain `hel`.

- Add `gtags` support for dumb_jump provider. #792
- Introduce debounce for user typed event. #793

### Fixed

- Fix the regression that `filer` provider is not properly initialized on the Rust backend. #790

## [0.31] 2021-12-12

### Improved

- Always update the preview for `registers` otherwise the preview content could be outdated and add a preview title.

### Fixed

- Fix static binary build on ubuntu after upgrading to edition 2021(#785)

## [0.30] 2021-10-19

### Improved

- Improve the overal performance by using rayon. #754
- Parallel recursive ctags creation, 30x faster on my machine. #755
- Support expanding `~` in file path when using `preview/file`.
- Add `'AUTO'` option for `g:clap_preview_direction`. #767 @goolord

### Fixed

- Error when using `clap#preview#file()` with `g:clap_preview_direction = 'UD'`. #756
- `maps` provider: missing keybindings for neovim. #762 @ray-x
- `.cc` file preview not highlighted. #736
- Invoke `on_move` as well when initializing the display window. #768

## [0.29] 2021-08-30

### Added

- Support fzf-like search syntax. #738

### Improved

- Make the preview on enter work for `recent_files` provider. #731
- Refresh the cache when it might be outdated, detected on processing the OnMove event. #740
- Add a bonus score for the entry of `recent_files` based on cwd. #742

### Fixed

- Fix the preview of `filer` provider. #731
- Fix the installer on FreeBSD/OpenBSD. #733 Thanks to @spamwax

## [0.28] 2021-08-06

### Improved

- Rewrite the cache system to be more efficient and convenient. See #726 for details.
- Less allocations. #728

## [0.27] 2021-07-22

### Added

- Add a new provider `recent_files` for recent files history, which is persistent and can keep up to 10,000 entries ordered by [Frecency](https://en.wikipedia.org/wiki/Frecency). #724

### Fixed

- Fix rg 13.0.0 does not work for neovim. #711
- Fix grep2 does not work on Windows. #533

### Improved

- Support passing the cursor position instead of full cursor line from Vim to Rust since the performance of Vim is pretty bad when the cursor line is extremely long. #719

## [0.26] 2021-06-15

### Added

- [neovim] Add zindex option to fix the tricky floating_win overlapping, and add border for the preview window, use `let g:clap_popup_border = 'nil'` to disable the order. #693
- Impl preview for `quickfix` provider. #691
- Impl `preview/file` for easier external async preview integration. #706

### Changed

- Now `g:clap_provider_grep_enable_icon` is initialized using `g:clap_enable_icon`. #701

### Fixed

- Handle the non-utf8 line of rg's output properly. #673
- [neovim] Fix the action dialog creation using floating_win. #688
- Fix the indicator winwidth is not flexible. #687
- Fix the icon offset when restoring the full display line for grep provider. #701
- Fix the Pyo3 compilation on M1. #707
- Add icon for `*.tex`. #709

### Perf

- Use faster simdutf8. #681

## [0.25] 2021-04-25

### Added

- Add `dumb_jump` provider, which will fall back to the normal grep way when the regexp approach fails. #659

### Internal change

- Move `stdio_server` crate into a module of `maple_cli` crate for reusing the utilities in `maple_cli` easily.

### Fixed

- Force using sync impl for the providers's `source_type` that is list type. #672

## [0.24] 2021-03-13

### Added

- Add user autocmd `ClapOnInitialize`, can be used to ignore some buffers when opening clap. #653
- Add `g:clap_provider_colors_ignore_default` to ignore the default colors in `VIMRUNTIME`. #632
- Support neovim floating_win based action menu. #655

### Improved

- Truncate the lines of `grep` provider. #650
- Support unordered substring query. #652
- Add `hi default link ClapIndicator ClapInput` for the default theme.

### Fixed

- Cannot open files with pipe in file path. #643
- Fix the grep preview when `g:clap_enable_icon` is enabled and `g:clap_provider_grep_enable_icon` is disabled. #648
- Reset the old selections when the input changes. #646
- Make customize the icon easier. #392

### Changed

- Remove some colors close the white color in the default value of `g:clap_fuzzy_match_hl_groups`.

## [0.23] 2021-02-16

### Added

- Add `g:clap_force_matchfuzzy` to use the builtin `matchfuzzy()` when filtering in sync way. #607
- Add `g:clap_force_python` to always use the Python sync filter as some improvements are only implemented on the Rust side and you need the Python dynamic module to use that. #614
- Support `+name-only` for Lua sync filter. #612
- Add `g:ClapProviderHistoryCustomFilter` for customizing the source of `history` provider. #615
- Add a bonus for the match in the filename when the source item is a path, but you can only have this when you are using Python dynamic module or the Rust backend. #614.
- Add a bonus for the files you opened since you enter vim. #622
- Add async preview support for `help_tags` provider, the Rust binary is required. #630
- ~~Add `g:clap_always_open_preview` to open the preview always if the provider impls `on_move_async`~~(See `g:clap_open_preview`), it's on by the default which changes the behavior before. #625
- Add `g:clap_preview_direction` for opening the preview window on the right of the display window, and the default behavior has been changed to `LR` if your screen's `columns` is less than 80. #634
- Add `g:clap_open_preview` to control the opening of preview window, you can set it to `never` to fully disable the preview feature. #636

### Fixed

- Add `--color=never` to the default grep option. #609
- Show create new file entry when in empty directory. #624

### Internal

- Introduce `MatchText` for passing more match context easier later. #626

## [0.22] 2021-01-01

### Added

- Add `g:clap_enable_background_shadow` to render a transparent shadow (neovim-only) #546, #550
- Add `g:clap_popup_move_manager` so that Vim users can override the default mappings easily. #536
- Allow user to always download the prebuilt binary. #531
- Support smartcase fitlering for fzy algo and it's the default behavior. #541 @romgrk
- Add initial support for fzy lua, neovim-nightly or vim compiled with lua is required. #599
- Add the providers defined via global variable into the `providers` provider, which means you can see the global variable type providers when you call `:Clap` now. But you have to define `description` explicitly otherwise they won't be found. #605
  ```vim
  let g:clap_provider_tasks = {
            \ 'source': function('TaskListSource'),
            \ 'sink': function('TaskListSink'),
            \ 'description': 'List various tasks',
            \ }
  ```

### Improved

- Command provider has a better rendering and let's the user add arguments #570
- Fix the sluggish of vim when the preview lines are awfully long. #543

### Fixed

- Fix the installer on Windows. #529 @Grueslayer
- Fix the condition of vim8 job exists or not. #566
- Add the missing `ClapOnExit` for `g:clap_open_action` operation. #576

### Improved

- Keybindings for `filer`: `<CR>` now expands directory instead of editing it
- Make the grep opts work as normal in the command line. #595

## [0.21] 2020-09-27

### Added

- New shortcut for `+no-cache`, `:Clap files!` is equivalent to `:Clap!! files` and `:Clap files +no-cache`. ([#509](https://github.com/liuchengxu/vim-clap/pull/509))
- Add `g:clap_enable_debug`, useful when you find vim-clap is problematic and want to debug vim-clap.

### Improved

- The open action `ctrl-t`, `ctrl-v`, `ctrl-t` now supports the multiple files. ([#496](https://github.com/liuchengxu/vim-clap/issues/496))
- Check if the ctags has the JSON output feature. ([#491](https://github.com/liuchengxu/vim-clap/issues/491))

### Fixed

- Fix `:Clap install-binary` does not work correctly on Windows. ([#494](https://github.com/liuchengxu/vim-clap/pull/494)) @Bakudankun
- Fix [#306](https://github.com/liuchengxu/vim-clap/issues/306), note the signature of `bs_action` are different between vim and neovim now. ([#503](https://github.com/liuchengxu/vim-clap/pull/503))
- Fix filer issue on Windows [#370](https://github.com/liuchengxu/vim-clap/issues/370). @Grueslayer
- Handle the maple error in the filer provider, fix [#500](https://github.com/liuchengxu/vim-clap/issues/500), [#501](https://github.com/liuchengxu/vim-clap/issues/501).
- Fix regression #513
- Fix #515
- Fix #517
- Fix #526

## [0.20] 2020-08-06

### Added

- Python dynamic module now can be compiled using stable Rust. ([#471](https://github.com/liuchengxu/vim-clap/pull/471))
- Add `windows` preview support. ([#473](https://github.com/liuchengxu/vim-clap/pull/473))
- Impl `commits` and `bcommits` provider. ([#477](https://github.com/liuchengxu/vim-clap/pull/477)) @ray-x
- Add new provider property `on_move_async`. ([#481](https://github.com/liuchengxu/vim-clap/pull/481))
- Support expanding `%` now, e.g., `:Clap files %:p:h`.
- Build static Rust binary for Linux. [#469](https://github.com/liuchengxu/vim-clap/issues/469)

### Fixed

- Fix `history` provider `open_action` support. ([#474](https://github.com/liuchengxu/vim-clap/pull/474))

### Changed

- Remove `noautocmd` when closing neovim's floating win for clap. [#472](https://github.com/liuchengxu/vim-clap/issues/472)

## [0.19] 2020-06-28

### Added

- Add `clap#run(provider)` which is similar to `fzf#run()`. The argument `provider` is a Dict like `g:clap_provider_foo` with an optional extra field specifying the provider id. It can used for adhoc running, don't use it with a `source` that probably has a fair mount of items as it's normally undeveloped in performance. [#433](https://github.com/liuchengxu/vim-clap/issues/433)
- Impl async preview for `git_files` and `history` provider.

### Improved

- Make the indicator winwidth a bit adpative when using the `relative` layout.
- Ensure the sign always visiable when running maple via job.

### Fixed

- Fixed the win contexted `execute()` for `jumps` and `marks` provider when clap window is not yet visible.

## [0.18] 2020-06-09

### Improved

- Try loading the clap theme having a same name with the current colorscheme when `g:clap_theme` does not exist.

### Added

- Implement async preview for `blines`, `tags` and `proj_tags` provider. ([#457](https://github.com/liuchengxu/vim-clap/pull/457))
- Add icon support for `proj_tags` provider. ([#461](https://github.com/liuchengxu/vim-clap/pull/461))
- Add `g:clap_preview_size` for configuring the number of preview lines. ([#444](https://github.com/liuchengxu/vim-clap/pull/444))
- Add `g:clap_provider_buffers_cur_tab_only`. ([#439](https://github.com/liuchengxu/vim-clap/pull/439))

### Fixed

- Fix the the command of `job_start` with vanila vim. [#449](https://github.com/liuchengxu/vim-clap/issues/449)
- Implement the `VimResized` hook. [#454](https://github.com/liuchengxu/vim-clap/issues/454)

## [0.17] 2020-05-25

### Fixed

- Fix the `sink*` args in `selection.vim`, convert the truncated lines to the original full lines.

## [0.16] 2020-05-21

### Added

- Add `g:clap_provider_yanks_history`. ([#438](https://github.com/liuchengxu/vim-clap/pull/438))
- Async `on_move` impl for `filer`, `files`, `grep` and `grep2` provider in Rust binary, no delay for the preview function. ([#437](https://github.com/liuchengxu/vim-clap/pull/437))

### Changed

- Decrease the max number of candidates for running in sync from 100000 to 30000, which means once the total number of candidates is larger than 30000, the async filter will be used, otherwise use the builtin sync one.
- `filer` uses the daemon job which requires the latest binary. Download the latest binary if you uses the prebuilt binary.

### Improved

- Add cmdline completion for all the autoloaded providers. [#429](https://github.com/liuchengxu/vim-clap/issues/429)
- Run the spinner for dyn filter. [#430](https://github.com/liuchengxu/vim-clap/issues/430)

## [0.15] 2020-05-02

### Added

- Support substring matcher for dyn filter, used when the query contains space. ([#411](https://github.com/liuchengxu/vim-clap/pull/411))
- Add progress bar support for the download feature of maple. ([#419](https://github.com/liuchengxu/vim-clap/pull/419))
- Add instructions for building the Rust binary via Docker in case of some users run into the libssl error when using the prebuilt binary, see more info in [INSTALL.md](./INSTALL.md).

### Fixed

- Reset handler state. (#418)

## [0.14] 2020-04-25

### Added

- Add new `check-release` command, you can use `maple check-release --download` to download the latest release binary to `bin` directory. And `:Clap install-binary!` will run this command when possible. ([#410](https://github.com/liuchengxu/vim-clap/pull/410))

### Fixed

- When cmd in `job(cmd)` is a String, the path containing spaces could be problematic on Windows(GVim). Use List instead. ([#407](https://github.com/liuchengxu/vim-clap/pull/407))
- The positions of matched items in Rust fzy implementation `extracted_fzy` crate is incorrect. The pure Python fzy impl is consistent with the original fzy C implementation. ([#409](https://github.com/liuchengxu/vim-clap/pull/409))

## [0.13] 2020-04-20

### Added

- New provider `:Clap proj_tags` for project-wide tags.([#391](https://github.com/liuchengxu/vim-clap/pull/391))
- Allow `:Clap files +name-only` to filter the file name only instead of the full file path. Require you have built the Python dynamic module or uses in the cached mode. ([#389](https://github.com/liuchengxu/vim-clap/pull/389))
- Add provider `action` property, you can delete the buffer in `:Clap buffers` using the action dialog triggered by `<S-Tab>`. ([#396](https://github.com/liuchengxu/vim-clap/pull/396))

### Improved

- List all the autoloaded providers instead of the builtin ones in `:Clap providers`.
- Handle the icon highlight offset on Python and Rust side.

### Changed

- Now `:Clap tags` will filter the tag name column only, same with `:Clap proj_tags`.
- Change truncated dots from `...` to `..` for displaying one more useful char.

### Fixed

- Fix installer on Windows and some other job related issues. Thanks to @TissueFluid. ([#405](https://github.com/liuchengxu/vim-clap/pull/405))
- Add default value when `ClapSearchText` highlight group misses some attributes. #390
- The final result of dyn filter is not ordered, ref https://github.com/liuchengxu/vim-clap/pull/385#issuecomment-611616792 .
- Make use of command line `--winwidth` option, fix the unsuitable truncation for long matched lines.

## [0.12] 2020-04-12

### Added

- Add `--content-filtering` in maple. You can use `:Clap files +name-only ~` to filter the file name instead of full file path, but you can only use it when clap is using the cached tempfile inside vim.

### Improved

- icon highlight for truncated grep text.

### Changed

- `grep2` will not match the file path by default. ([#385](https://github.com/liuchengxu/vim-clap/pull/385))

### Fixed

- `ITEMS_TO_SHOW` is fixed at the moment, only 30 rows can be shown correctly for dyn filter. https://github.com/liuchengxu/vim-clap/pull/385#issuecomment-611601076
- Fix wrong icon for dyn filter when the text is truncated.

## [0.11] 2020-04-09

### Added

- New provider `:Clap grep2` with cache and dynamic refresh support. `grep2` is much faster than the previous `grep` provider as it'll reuse the cached contents from previous run and do the filtering with dynamic results. `grep2` is not a typical grep tool but a fuzzy filter tool, for it tries to collect all the output and then filtering on the results. `grep` is merely to dispatch the rg command and show the results returned by rg directly, no fuzzy filter actually. ([#383](https://github.com/liuchengxu/vim-clap/pull/383))

- Double bang version of `:Clap!!`, shortcut for `:Clap [provider_id_or_alias] +no-cache`, e.g., `:Clap!! files ~` is same to `:Clap files +no-cache ~`.

### Changed

- Change `ITEMS_TO_SHOW` from `100` to 30, `UPDATE_INTERVAL` from 200ms to 300ms. A normal screen can only show about 50 rows, 30 rows should look like the same to 100 rows as the default clap window size is 1/3 of the screen height, but it reduces the overhead of communication between vim and maple significantly.
- Add `using_cache` status to `g:clap_forerunner_status_sign`, the default sign is `*`, which indicates clap is using the cached file which could be outdated. Use `+no-cache` to run without cache and also rebuild the cache accordingly, e.g., `:Clap files +no-cache /`.
- The cache directory name changed to `vim.clap` from `clap_cache` in your system `temp_dir`.

### Improved

- [perf]Try using the cached file when rerunning the same command under the same directory. The cache directory uses https://doc.rust-lang.org/std/env/fn.temp_dir.html which will be purged when you restart the computer. Or you can use `maple cache --list` to list the current cached info.

### Fixed

- `has('gui_running')` does not work for neovim. [#378](https://github.com/liuchengxu/vim-clap/issues/378)
- Wrong Vim job stop API usage.([#377](https://github.com/liuchengxu/vim-clap/pull/377))
- https://github.com/liuchengxu/vim-clap/issues/371#issuecomment-610176970
- The postponed preview action can be triggered when the main window is closed. #382

## [0.10] 2020-04-04

### Added

- Add `init` for `Clap grep`, fill the content when query is empty for git repo.([#347](https://github.com/liuchengxu/vim-clap/pull/347))
- Add `g:clap_popup_border` for adding the border for the preview popup. ([#349](https://github.com/liuchengxu/vim-clap/pull/349))

### Improved

- Print a note about Rust nightly is requred for building the Python dynamic module.
- Refine the syntax of `Clap lines` with `ClapLinesBufname` and `ClapLinesNumber` group added.
- [perf] Use const table instead of `lazy_static` for the icons, [more info](https://github.com/liuchengxu/vim-clap/pull/354#discussion_r395975392). Thanks to @ImmemorConsultrixContrarie .
- [perf] Major improvement :tada: support the filter dynamic support, contribution by @ImmemorConsultrixContrarie. ([#364](https://github.com/liuchengxu/vim-clap/pull/364))

### Fixed

- `Clap filer` always selects the first entry when you narrow down and navigate the list. ([#348](https://github.com/liuchengxu/vim-clap/issues/348))

## [0.9] 2020-03-10

### Added

- Support multi-byte input for vim's popup thanks to @Bakudankun. You need patch 8.2.0329 to make it work as expected. ([#320](https://github.com/liuchengxu/vim-clap/pull/320))
- Add new option `g:clap_insert_mode_only` to disable the feature of other mode, use the insert mode only. ([#335](https://github.com/liuchengxu/vim-clap/pull/335))
- Add new option `g:clap_providers_relaunch_code`(`@@` default). You can input `@@` or use <kbd>C-L</kbd> to invoke `:Clap` to reselect another provider at any time.([#328](https://github.com/liuchengxu/vim-clap/pull/328))
- Add new keymapping <kbd>C-L</kbd>.([#328](https://github.com/liuchengxu/vim-clap/pull/328))
- Add preview support for `Clap filer`.
- Add `blines` subcommand in maple for always prepending the line number even there are 1M+ lines.

### Improved

- Now you can use `:Clap grep ++query=@visual` to search the visual selection. ([#336](https://github.com/liuchengxu/vim-clap/pull/336))
- Ensure the long matched elements from the filter always at least partially visible. ([#330](https://github.com/liuchengxu/vim-clap/pull/330))
- Use file name as the preview header for `Clap grep`, `Clap blines`, `Clap tags`, `Clap marks` and `Clap jumps`.
- Make `<Del>` work in vim's popup.

### Changed

- Change the default value of `g:clap_popup_cursor_shape` from `'|'` to `''` for using the new block-style cursor in vim's popup By @Bakudankun. ([#340](https://github.com/liuchengxu/vim-clap/pull/340))

## [0.8] 2020-02-21

### Added

- Add new clap theme `let g:clap_theme = 'atom_dark'` by @GoldsteinE.
- Add new provider `:Clap search_history` by @markwu. ([#289](https://github.com/liuchengxu/vim-clap/pull/289))
- Add new provider `:Clap maps` by @markwu. ([#293](https://github.com/liuchengxu/vim-clap/pull/293))
- Add `g:clap_project_root_markers` for specifing how vim-clap intentify a project root. Previously only the git-based project is supported, i.e., `g:clap_project_root_markers = ['.git', '.git/']`. The default value of `g:clap_project_root_markers` is `['.root', '.git', '.git/']` you can add `.root` file under the directory you want to the project root.([#290](https://github.com/liuchengxu/vim-clap/pull/290))
- Add preview support for `yanks`, `buffers`, `files`, `git_files` and `history` provider.
- Add new highlight group `ClapSelectedSign` and `ClapCurrentSelectionSign` for the sign `texthl`, they are linked to `WarningMsg` by default.
- Add multi-selection support for `:Clap blines`.
- [neovim] normal mappings: j/k, gg/G, `<C-d>`/`<C-u>` and see `ftplugin/clap_input.vim`.

### Improved

- Add `ClapDefaultPreview` for the light theme.
- Open quickfix window at the exact size of entries if there are only a few ones.

### Fixed

- The minimal requred version for neovim is v0.4.2 as v0.4.0 does not work.
- More robust fpath detection for grep preview.[#321](https://github.com/liuchengxu/vim-clap/issues/321)

### Changed

- Add `<nowait>` to neovim's open action mappinngs.
- Change the default icon for `filer` to  .
- Set `&foldcoloumn` to 0 for neovim by default.
- Decrease the default `g:clap_popup_input_delay` from 200ms to 100ms, use the Rust binary.
- Update `clap_tags` syntax due to https://github.com/liuchengxu/vista.vim/pull/231.
- Use a standalone floating win instead of virtual text for the matches count.([#315](https://github.com/liuchengxu/vim-clap/pull/315))
- [neovim] `<Esc>` won't exit clap but enter the normal mode.[#322](https://github.com/liuchengxu/vim-clap/issues/322)

## [0.7] 2020-01-31

### Added

- Add new provider `:Clap filer` for ivy-like file explorer, this also introduces a new type of clap provider: stdio-based RPC provider. ([#272](https://github.com/liuchengxu/vim-clap/pull/272))
- Add new provider `:Clap help_tags` by @markwu. ([#248](https://github.com/liuchengxu/vim-clap/pull/248))
- Add `maple version` to get the detailed maple info and include it in `:Clap debug`.([#262](https://github.com/liuchengxu/vim-clap/pull/262))
- Add `g:clap_forerunner_status_sign` and deprecate `g:clap_forerunner_status_sign_done` and `g:clap_forerunner_status_sign_running`.
- Support skim as the external filter, ref https://github.com/lotabout/skim/issues/225 . ([#269](https://github.com/liuchengxu/vim-clap/pull/269))
- Add a new property `source_type` for non-pure-async provider.([#270](https://github.com/liuchengxu/vim-clap/pull/270))
- Add `g:ClapPrompt` which is Funcref to give more control of the prompt of clap, please see https://github.com/liuchengxu/vim-clap/issues/134#issuecomment-578503522 for the usage.([#265](https://github.com/liuchengxu/vim-clap/pull/265))
- Add `init` property for each provider, which will be invoked when initializing the display window.([#280](https://github.com/liuchengxu/vim-clap/pull/280))

### Internal

- Split out the native VimScript filter implementation in favor of the potential vim9 improvement.([#267](https://github.com/liuchengxu/vim-clap/pull/267))

### Changed

- Use  as the icon of markdown.
- Change the default spinner frames to `['⠋', '⠙', '⠚', '⠞', '⠖', '⠦', '⠴', '⠲', '⠳', '⠓']`.
- Change the default prompt format to `' %spinner%%forerunner_status%%provider_id%:'`.
- Disable `coc_pairs`.

## [0.6] 2020-01-24

### Added

- New provider `:Clap loclist` for listing the entries of current window's location list.([#244](https://github.com/liuchengxu/vim-clap/pull/244))
- New provider `:Clap providers` for listing all the providers by splitting out the previous anonymous `_` provider.([#242](https://github.com/liuchengxu/vim-clap/pull/242))
- Add `g:clap_layout` to control the size and position of clap window. Now the default behaviour has been changed to window relative. If you prefer the previous behaviour, use `let g:clap_layout = { 'relative': 'editor' }`.
- Add multi-select support for `Clap files` and `Clap git_files`.([#258](https://github.com/liuchengxu/vim-clap/pull/258))
- Add `g:clap_theme` for changing the clap theme easily, the theme `material_design_dark` is shipped by default.[#259](https://github.com/liuchengxu/vim-clap/pull/259)

### Changed

- Now `maple` use subcommand instead of option for the various function, this refactor also makes adding new features easier.([#255](https://github.com/liuchengxu/vim-clap/pull/255))

### Improved

- Refine `:Clap debug` and require it in the bug report. ([#241](https://github.com/liuchengxu/vim-clap/pull/241))

### Fixed

- Wrong async threshold in impl.vim.(https://github.com/liuchengxu/vim-clap/pull/248#issuecomment-576108100)

## [0.5] 2020-01-15

### Added

- Add icon support for `history` provider.
- Provide the prebuilt binary support since [Release v0.4](https://github.com/liuchengxu/vim-clap/releases/tag/v0.4).
- Add script for downloading the prebuilt binary easily and support downloading via plugin manager directly.([#222](https://github.com/github.com/liuchengxu/vim-clap/pull/222))
- Push the current position to the jumplist for `blines` provider so that you can jump back using `<C-O>`.([#227](https://github.com/github.com/liuchengxu/vim-clap/pull/2277))
- Add `<PageDown>` and `<PageUp>` keybindings. ([#232](https://github.com/liuchengxu/vim-clap/pull/232))
- Add icon for exact matched file name and more file-extension based icons.([#233](https://github.com/liuchengxu/vim-clap/pull/233))

### Improved

- Make the display window compact when there are too few results for grep provider.

### Fixed

- Do not apply the offset for matched items when using substring filter.
- Git submodule detection.([#175](https://github.com/liuchengxu/vim-clap/pull/175))
- Regression of using neovim job without maple.([#234](https://github.com/liuchengxu/vim-clap/pull/234))

## [0.4] 2020-01-06

### Added

- Add icon for files provider.([#195](https://github.com/liuchengxu/vim-clap/pull/195))
- Add `syntax` property for provider to make enable the syntax highlight easier.([#217](https://github.com/liuchengxu/vim-clap/pull/217))
- Add an option `g:clap_disable_bottom_top`( `0` by default) for disabling wrapping top-to-bottom when pressing ctrl-j/ctrl-k at the bottom/top of the results.
- Add open action support for `:Clap buffers`.
- Add open action support for `:Clap git_files`.
- Add `<C-U>` mapping for clearning the input.

### Improved

- Make the helper function for building the extra Rust tools more friendly and smarter. ([#202](https://github.com/liuchengxu/vim-clap/pull/202))
- Optimize for `Clap blines` provider in case of the buffer has 1 million lines.([#210](https://github.com/liuchengxu/vim-clap/pull/210))

### Fixed

- :tada: Fix the flicker of running asynchronously using `job`.([#185](https://github.com/liuchengxu/vim-clap/issues/185))

## [0.3] 2019-12-30

The major feature of 0.3 is the performance problem has been soloved, see [#140](https://github.com/liuchengxu/vim-clap/issues/140).

### Added

- Add Python version subscorer fuzzy filter.([#159](https://github.com/liuchengxu/vim-clap/pull/159))
- Add Rust version subscorer fuzzy filter.([#176](https://github.com/liuchengxu/vim-clap/pull/176))
- New provider `:Clap quickfix` by @kit494way.
- New provider `:Clap git_diff_files` by @kit494way.
- Add the preview support for `:Clap registers`. If the content of some register is too much to fit on one line, then it will be shown in the preview window, otherwise do nothing.
- Add the preview support for `:Clap tags`.
- Add the helper function for building Rust extension easily. Now you can use `:call clap#helper#build_all()` to build the optional Rust dependency.
- Make the built-in fuzzy filter 10x faster using Rust.([#147](https://github.com/liuchengxu/vim-clap/pull/147))

### Improved

- Cache the result of forerunner job into a temp file if it's larger than the threshold of built-in sync filter can handle.([#177](https://github.com/liuchengxu/vim-clap/pull/177))
- Decrease the overhead of async job significantly.([#181](https://github.com/liuchengxu/vim-clap/pull/181))
- Set `syntax` instead of `filetype` for the highlight as setting `filetype` can start some unexpected filetype related services.

### Fixed

- Fix vim popup sign not showing.([#141](https://github.com/liuchengxu/vim-clap/pull/141))
- Fix performance issue of async job.([#140](https://github.com/liuchengxu/vim-clap/issues/140))
- Fix rff can't work on Windows thanks to @ImmemorConsultrixContrarie.([#180](https://github.com/liuchengxu/vim-clap/pull/180))

## [0.2] 2019-12-10

### Added

- New provider `:Clap registers`.
- New provider `:Clap command`.
- Add a brief description for each provider used in `:Clap`.
- Add syntax for `:Clap jumps`.
- Add the option `g:clap_spinner_frames`.
- Add the option `g:clap_prompt_format`.
- Add the option `g:clap_enable_icon` for configuring the icon functionality globally.
- Add the option `g:clap_popup_cursor_shape` for configuring the mocked cursor shape.
- Add the options `g:clap_fuzzy_match_hl_groups` for configuring the color of fuzzy matched items easier.
- Add an utility function `clap#helper#build_maple()` for building maple easily in vim. Use `:call clap#helper#build_maple()` to install maple inside vim.
- Add the preview support for `:Clap grep`.
- Add the preview support for `:Clap blines`.
- Support running from any specified directory by passing it via the last argument for `:Clap files` and `:Clap grep`.
- Add limited fzf like search syntax([#127](https://github.com/liuchengxu/vim-clap/issues/127)) for `:Clap grep`.([#150](https://github.com/liuchengxu/vim-clap/issues/150))

### Changed

- Put `call g:clap.provider.on_exit()` just before `silent doautocmd <nomodeline> User ClapOnExit` in `clap#_exit()`.

### Improved

- Reverse the original order of `jumps` to make the newer jump appear first.

### Fixed

- sink of `:Clap command_history`.([#109](https://github.com/liuchengxu/vim-clap/issues/109))
- Apply `redraw` when navigating and selecting via tab in vim's popup.
- Fix `bg` of icon highlight([#132](https://github.com/liuchengxu/vim-clap/issues/132))
- Use absolute directory for `g:__clap_provider_cwd` ([#137](https://github.com/liuchengxu/vim-clap/issues/137)).

## [0.1] 2019-10-27

### Added

#### Provider

- New provider `:Clap lines`.
- New provider `:Clap history`.
- New provider `:Clap yanks` thanks to @ratheesh.
- Support `:Clap` listing all the builtin providers, thanks to @wookayin implementing the sink of it.
- Add the preview support for `:Clap marks` and `:Clap jumps`.

#### Provider source

- Rework the `buffers` provider source to make it look more fancy.([#71](https://github.com/liuchengxu/vim-clap/issues/71))

#### Filter

- New built-in fzy finder implemented in python.([#92](https://github.com/liuchengxu/vim-clap/pull/92))
- New external filter `fzy` and `fzf`. Every provider could run async if you have one of the external filters installed.
- Add the substring filter mode.

#### Global options

- Support opening the selected file via <kbd>ctrl-t</kbd>, <kbd>ctrl-x</kbd>, <kbd>ctrl-v</kbd> if the provider supports, and add `g:clap_open_action` for configuring the default keybindings.
- Support opening files from the git base directory. See `:h g:clap_disable_run_rooter` if you don't like this behavior.
- Add search box border symbols support, see `:h g:clap_search_box_border_style`.([#85](https://github.com/liuchengxu/vim-clap/pull/85))
- Add the option `g:clap_provider_grep_enable_icon` for disabling the icon drawing in `:Clap grep`.
- Add `g:clap_provider_grep_opts` for globally configuring the used command line options of rg, thanks to @Olical.
- Support searching the hidden files via `:Clap files --hidden`.
- Support using any other finder tools for the files provider via `:Clap files ++finder=[YOUR FINDER] [FINDER ARGS]`.

### Improved

- Do not try using the default async filter implementation if none of the external filters are avaliable.([#61](https://github.com/liuchengxu/vim-clap/issues/61))
- Always use the sign to indicate the selected and current selection.

### Fixed

Various fixes.

### Changed

- Rename `g:clap_selected_sign_definition` to `g:clap_selected_sign`.
- Rename `g:clap_current_selection_sign_definition` to `g:clap_current_selection_sign`.
- Rename `g:clap_disable_run_from_project_root` to `g:clap_disable_run_rooter`.
- `:Clap grep <cword>` is changed to `:Clap grep ++query=<cword>`.
- Rework `g:clap.context` and `g:clap.provider.args`.

### Removed

## [First being published] 2019-09-28<|MERGE_RESOLUTION|>--- conflicted
+++ resolved
@@ -2,13 +2,10 @@
 
 ## [unreleased]
 
-<<<<<<< HEAD
-=======
 ### Added
 
 - Build executables for more platforms. #901
 
->>>>>>> fdf8d6c0
 ## [0.37] 2022-10-16
 
 ### Changed
