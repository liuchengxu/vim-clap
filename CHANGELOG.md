--- conflicted
+++ resolved
@@ -7,11 +7,8 @@
 - Add `g:clap_force_matchfuzzy` to use the builtin `matchfuzzy()` when filtering in sync way. #607
 - Add `g:clap_force_python` to always use the Python sync filter as some improvements are only implemented on the Rust side and you need the Python dynamic module to use that. #614
 - Support `+name-only` for Lua sync filter. #612
-<<<<<<< HEAD
+- Add `g:ClapProviderHistoryCustomFilter` for customizing the source of `history` provider. #615
 - Add a bonus for the match in the filename when the source item is a path, but you can only have this when you are using Python dynamic module or the Rust backend. #614.
-=======
-- Add `g:ClapProviderHistoryCustomFilter` for customizing the source of `history` provider. #615
->>>>>>> a9d1ccd9
 
 ### Fixed
 
