# CHANGELOG

## [unreleased]

### Added

- Add `g:clap_force_matchfuzzy` to use the builtin `matchfuzzy()` when filtering in sync way. #607

<<<<<<< HEAD
## [0.22] 2021-01-01
=======
### Fixed

- Add `--color=never` to the default grep option. #609

## [0.22] 2021-01-01

>>>>>>> 284ef9a0
### Added

- Add `g:clap_enable_background_shadow` to render a transparent shadow (neovim-only) #546, #550
- Add `g:clap_popup_move_manager` so that Vim users can override the default mappings easily. #536
- Allow user to always download the prebuilt binary. #531
- Support smartcase fitlering for fzy algo and it's the default behavior. #541 @romgrk
- Add initial support for fzy lua, neovim-nightly or vim compiled with lua is required. #599
- Add the providers defined via global variable into the `providers` provider, which means you can see the global variable type providers when you call `:Clap` now. But you have to define `description` explicitly otherwise they won't be found. #605
<<<<<<< HEAD
    ```vim
    let g:clap_provider_tasks = {
              \ 'source': function('TaskListSource'),
              \ 'sink': function('TaskListSink'),
              \ 'description': 'List various tasks',
              \ }
    ```
=======
  ```vim
  let g:clap_provider_tasks = {
            \ 'source': function('TaskListSource'),
            \ 'sink': function('TaskListSink'),
            \ 'description': 'List various tasks',
            \ }
  ```
>>>>>>> 284ef9a0

### Improved

- Command provider has a better rendering and let's the user add arguments #570
- Fix the sluggish of vim when the preview lines are awfully long. #543

### Fixed

- Fix the installer on Windows. #529 @Grueslayer
- Fix the condition of vim8 job exists or not. #566
- Add the missing `ClapOnExit` for `g:clap_open_action` operation. #576

### Improved

- Keybindings for `filer`: `<CR>` now expands directory instead of editing it
- Make the grep opts work as normal in the command line. #595

## [0.21] 2020-09-27

### Added

- New shortcut for `+no-cache`, `:Clap files!` is equivalent to `:Clap!! files` and `:Clap files +no-cache`. ([#509](https://github.com/liuchengxu/vim-clap/pull/509))
- Add `g:clap_enable_debug`, useful when you find vim-clap is problematic and want to debug vim-clap.

### Improved

- The open action `ctrl-t`, `ctrl-v`, `ctrl-t` now supports the multiple files. ([#496](https://github.com/liuchengxu/vim-clap/issues/496))
- Check if the ctags has the JSON output feature. ([#491](https://github.com/liuchengxu/vim-clap/issues/491))

### Fixed

- Fix `:Clap install-binary` does not work correctly on Windows. ([#494](https://github.com/liuchengxu/vim-clap/pull/494)) @Bakudankun
- Fix [#306](https://github.com/liuchengxu/vim-clap/issues/306), note the signature of `bs_action` are different between vim and neovim now. ([#503](https://github.com/liuchengxu/vim-clap/pull/503))
- Fix filer issue on Windows [#370](https://github.com/liuchengxu/vim-clap/issues/370). @Grueslayer
- Handle the maple error in the filer provider, fix [#500](https://github.com/liuchengxu/vim-clap/issues/500), [#501](https://github.com/liuchengxu/vim-clap/issues/501).
- Fix regression #513
- Fix #515
- Fix #517
- Fix #526

## [0.20] 2020-08-06

### Added

- Python dynamic module now can be compiled using stable Rust. ([#471](https://github.com/liuchengxu/vim-clap/pull/471))
- Add `windows` preview support. ([#473](https://github.com/liuchengxu/vim-clap/pull/473))
- Impl `commits` and `bcommits` provider. ([#477](https://github.com/liuchengxu/vim-clap/pull/477)) @ray-x
- Add new provider property `on_move_async`. ([#481](https://github.com/liuchengxu/vim-clap/pull/481))
- Support expanding `%` now, e.g., `:Clap files %:p:h`.
- Build static Rust binary for Linux. [#469](https://github.com/liuchengxu/vim-clap/issues/469)

### Fixed

- Fix `history` provider `open_action` support. ([#474](https://github.com/liuchengxu/vim-clap/pull/474))

### Changed

- Remove `noautocmd` when closing neovim's floating win for clap. [#472](https://github.com/liuchengxu/vim-clap/issues/472)

## [0.19] 2020-06-28

### Added

- Add `clap#run(provider)` which is similar to `fzf#run()`. The argument `provider` is a Dict like `g:clap_provider_foo` with an optional extra field specifying the provider id. It can used for adhoc running, don't use it with a `source` that probably has a fair mount of items as it's normally undeveloped in performance. [#433](https://github.com/liuchengxu/vim-clap/issues/433)
- Impl async preview for `git_files` and `history` provider.

### Improved

- Make the indicator winwidth a bit adpative when using the `relative` layout.
- Ensure the sign always visiable when running maple via job.

### Fixed

- Fixed the win contexted `execute()` for `jumps` and `marks` provider when clap window is not yet visible.

## [0.18] 2020-06-09

### Improved

- Try loading the clap theme having a same name with the current colorscheme when `g:clap_theme` does not exist.

### Added

- Implement async preview for `blines`, `tags` and `proj_tags` provider. ([#457](https://github.com/liuchengxu/vim-clap/pull/457))
- Add icon support for `proj_tags` provider. ([#461](https://github.com/liuchengxu/vim-clap/pull/461))
- Add `g:clap_preview_size` for configuring the number of preview lines. ([#444](https://github.com/liuchengxu/vim-clap/pull/444))
- Add `g:clap_provider_buffers_cur_tab_only`. ([#439](https://github.com/liuchengxu/vim-clap/pull/439))

### Fixed

- Fix the the command of `job_start` with vanila vim. [#449](https://github.com/liuchengxu/vim-clap/issues/449)
- Implement the `VimResized` hook. [#454](https://github.com/liuchengxu/vim-clap/issues/454)

## [0.17] 2020-05-25

### Fixed

- Fix the `sink*` args in `selection.vim`, convert the truncated lines to the original full lines.

## [0.16] 2020-05-21

### Added

- Add `g:clap_provider_yanks_history`. ([#438](https://github.com/liuchengxu/vim-clap/pull/438))
- Async `on_move` impl for `filer`, `files`, `grep` and `grep2` provider in Rust binary, no delay for the preview function. ([#437](https://github.com/liuchengxu/vim-clap/pull/437))

### Changed

- Decrease the max number of candidates for running in sync from 100000 to 30000, which means once the total number of candidates is larger than 30000, the async filter will be used, otherwise use the builtin sync one.
- `filer` uses the daemon job which requires the latest binary. Download the latest binary if you uses the prebuilt binary.

### Improved

- Add cmdline completion for all the autoloaded providers. [#429](https://github.com/liuchengxu/vim-clap/issues/429)
- Run the spinner for dyn filter. [#430](https://github.com/liuchengxu/vim-clap/issues/430)

## [0.15] 2020-05-02

### Added

- Support substring matcher for dyn filter, used when the query contains space. ([#411](https://github.com/liuchengxu/vim-clap/pull/411))
- Add progress bar support for the download feature of maple. ([#419](https://github.com/liuchengxu/vim-clap/pull/419))
- Add instructions for building the Rust binary via Docker in case of some users run into the libssl error when using the prebuilt binary, see more info in [INSTALL.md](./INSTALL.md).

### Fixed

- Reset handler state. (#418)

## [0.14] 2020-04-25

### Added

- Add new `check-release` command, you can use `maple check-release --download` to download the latest release binary to `bin` directory. And `:Clap install-binary!` will run this command when possible. ([#410](https://github.com/liuchengxu/vim-clap/pull/410))

### Fixed

- When cmd in `job(cmd)` is a String, the path containing spaces could be problematic on Windows(GVim). Use List instead. ([#407](https://github.com/liuchengxu/vim-clap/pull/407))
- The positions of matched items in Rust fzy implementation `extracted_fzy` crate is incorrect. The pure Python fzy impl is consistent with the original fzy C implementation. ([#409](https://github.com/liuchengxu/vim-clap/pull/409))

## [0.13] 2020-04-20

### Added

- New provider `:Clap proj_tags` for project-wide tags.([#391](https://github.com/liuchengxu/vim-clap/pull/391))
- Allow `:Clap files +name-only` to filter the file name only instead of the full file path. Require you have built the Python dynamic module or uses in the cached mode. ([#389](https://github.com/liuchengxu/vim-clap/pull/389))
- Add provider `action` property, you can delete the buffer in `:Clap buffers` using the action dialog triggered by `<S-Tab>`. ([#396](https://github.com/liuchengxu/vim-clap/pull/396))

### Improved

- List all the autoloaded providers instead of the builtin ones in `:Clap providers`.
- Handle the icon highlight offset on Python and Rust side.

### Changed

- Now `:Clap tags` will filter the tag name column only, same with `:Clap proj_tags`.
- Change truncated dots from `...` to `..` for displaying one more useful char.

### Fixed

- Fix installer on Windows and some other job related issues. Thanks to @TissueFluid. ([#405](https://github.com/liuchengxu/vim-clap/pull/405))
- Add default value when `ClapSearchText` highlight group misses some attributes. #390
- The final result of dyn filter is not ordered, ref https://github.com/liuchengxu/vim-clap/pull/385#issuecomment-611616792 .
- Make use of command line `--winwidth` option, fix the unsuitable truncation for long matched lines.

## [0.12] 2020-04-12

### Added

- Add `--content-filtering` in maple. You can use `:Clap files +name-only ~` to filter the file name instead of full file path, but you can only use it when clap is using the cached tempfile inside vim.

### Improved

- icon highlight for truncated grep text.

### Changed

- `grep2` will not match the file path by default. ([#385](https://github.com/liuchengxu/vim-clap/pull/385))

### Fixed

- `ITEMS_TO_SHOW` is fixed at the moment, only 30 rows can be shown correctly for dyn filter. https://github.com/liuchengxu/vim-clap/pull/385#issuecomment-611601076
- Fix wrong icon for dyn filter when the text is truncated.

## [0.11] 2020-04-09

### Added

- New provider `:Clap grep2` with cache and dynamic refresh support. `grep2` is much faster than the previous `grep` provider as it'll reuse the cached contents from previous run and do the filtering with dynamic results. `grep2` is not a typical grep tool but a fuzzy filter tool, for it tries to collect all the output and then filtering on the results. `grep` is merely to dispatch the rg command and show the results returned by rg directly, no fuzzy filter actually. ([#383](https://github.com/liuchengxu/vim-clap/pull/383))

- Double bang version of `:Clap!!`, shortcut for `:Clap [provider_id_or_alias] +no-cache`, e.g., `:Clap!! files ~` is same to `:Clap files +no-cache ~`.

### Changed

- Change `ITEMS_TO_SHOW` from `100` to 30, `UPDATE_INTERVAL` from 200ms to 300ms. A normal screen can only show about 50 rows, 30 rows should look like the same to 100 rows as the default clap window size is 1/3 of the screen height, but it reduces the overhead of communication between vim and maple significantly.
- Add `using_cache` status to `g:clap_forerunner_status_sign`, the default sign is `*`, which indicates clap is using the cached file which could be outdated. Use `+no-cache` to run without cache and also rebuild the cache accordingly, e.g., `:Clap files +no-cache /`.
- The cache directory name changed to `vim.clap` from `clap_cache` in your system `temp_dir`.

### Improved

- [perf]Try using the cached file when rerunning the same command under the same directory. The cache directory uses https://doc.rust-lang.org/std/env/fn.temp_dir.html which will be purged when you restart the computer. Or you can use `maple cache --list` to list the current cached info.

### Fixed

- `has('gui_running')` does not work for neovim. [#378](https://github.com/liuchengxu/vim-clap/issues/378)
- Wrong Vim job stop API usage.([#377](https://github.com/liuchengxu/vim-clap/pull/377))
- https://github.com/liuchengxu/vim-clap/issues/371#issuecomment-610176970
- The postponed preview action can be triggered when the main window is closed. #382

## [0.10] 2020-04-04

### Added

- Add `init` for `Clap grep`, fill the content when query is empty for git repo.([#347](https://github.com/liuchengxu/vim-clap/pull/347))
- Add `g:clap_popup_border` for adding the border for the preview popup. ([#349](https://github.com/liuchengxu/vim-clap/pull/349))

### Improved

- Print a note about Rust nightly is requred for building the Python dynamic module.
- Refine the syntax of `Clap lines` with `ClapLinesBufname` and `ClapLinesNumber` group added.
- [perf] Use const table instead of `lazy_static` for the icons, [more info](https://github.com/liuchengxu/vim-clap/pull/354#discussion_r395975392). Thanks to @ImmemorConsultrixContrarie .
- [perf] Major improvement :tada: support the filter dynamic support, contribution by @ImmemorConsultrixContrarie. ([#364](https://github.com/liuchengxu/vim-clap/pull/364))

### Fixed

- `Clap filer` always selects the first entry when you narrow down and navigate the list. ([#348](https://github.com/liuchengxu/vim-clap/issues/348))

## [0.9] 2020-03-10

### Added

- Support multi-byte input for vim's popup thanks to @Bakudankun. You need patch 8.2.0329 to make it work as expected. ([#320](https://github.com/liuchengxu/vim-clap/pull/320))
- Add new option `g:clap_insert_mode_only` to disable the feature of other mode, use the insert mode only. ([#335](https://github.com/liuchengxu/vim-clap/pull/335))
- Add new option `g:clap_providers_relaunch_code`(`@@` default). You can input `@@` or use <kbd>C-L</kbd> to invoke `:Clap` to reselect another provider at any time.([#328](https://github.com/liuchengxu/vim-clap/pull/328))
- Add new keymapping <kbd>C-L</kbd>.([#328](https://github.com/liuchengxu/vim-clap/pull/328))
- Add preview support for `Clap filer`.
- Add `blines` subcommand in maple for always prepending the line number even there are 1M+ lines.

### Improved

- Now you can use `:Clap grep ++query=@visual` to search the visual selection. ([#336](https://github.com/liuchengxu/vim-clap/pull/336))
- Ensure the long matched elements from the filter always at least partially visible. ([#330](https://github.com/liuchengxu/vim-clap/pull/330))
- Use file name as the preview header for `Clap grep`, `Clap blines`, `Clap tags`, `Clap marks` and `Clap jumps`.
- Make `<Del>` work in vim's popup.

### Changed

- Change the default value of `g:clap_popup_cursor_shape` from `'|'` to `''` for using the new block-style cursor in vim's popup By @Bakudankun. ([#340](https://github.com/liuchengxu/vim-clap/pull/340))

## [0.8] 2020-02-21

### Added

- Add new clap theme `let g:clap_theme = 'atom_dark'` by @GoldsteinE.
- Add new provider `:Clap search_history` by @markwu. ([#289](https://github.com/liuchengxu/vim-clap/pull/289))
- Add new provider `:Clap maps` by @markwu. ([#293](https://github.com/liuchengxu/vim-clap/pull/293))
- Add `g:clap_project_root_markers` for specifing how vim-clap intentify a project root. Previously only the git-based project is supported, i.e., `g:clap_project_root_markers = ['.git', '.git/']`. The default value of `g:clap_project_root_markers` is `['.root', '.git', '.git/']` you can add `.root` file under the directory you want to the project root.([#290](https://github.com/liuchengxu/vim-clap/pull/290))
- Add preview support for `yanks`, `buffers`, `files`, `git_files` and `history` provider.
- Add new highlight group `ClapSelectedSign` and `ClapCurrentSelectionSign` for the sign `texthl`, they are linked to `WarningMsg` by default.
- Add multi-selection support for `:Clap blines`.
- [neovim] normal mappings: j/k, gg/G, `<C-d>`/`<C-u>` and see `ftplugin/clap_input.vim`.

### Improved

- Add `ClapDefaultPreview` for the light theme.
- Open quickfix window at the exact size of entries if there are only a few ones.

### Fixed

- The minimal requred version for neovim is v0.4.2 as v0.4.0 does not work.
- More robust fpath detection for grep preview.[#321](https://github.com/liuchengxu/vim-clap/issues/321)

### Changed

- Add `<nowait>` to neovim's open action mappinngs.
- Change the default icon for `filer` to  .
- Set `&foldcoloumn` to 0 for neovim by default.
- Decrease the default `g:clap_popup_input_delay` from 200ms to 100ms, use the Rust binary.
- Update `clap_tags` syntax due to https://github.com/liuchengxu/vista.vim/pull/231.
- Use a standalone floating win instead of virtual text for the matches count.([#315](https://github.com/liuchengxu/vim-clap/pull/315))
- [neovim] `<Esc>` won't exit clap but enter the normal mode.[#322](https://github.com/liuchengxu/vim-clap/issues/322)

## [0.7] 2020-01-31

### Added

- Add new provider `:Clap filer` for ivy-like file explorer, this also introduces a new type of clap provider: stdio-based RPC provider. ([#272](https://github.com/liuchengxu/vim-clap/pull/272))
- Add new provider `:Clap help_tags` by @markwu. ([#248](https://github.com/liuchengxu/vim-clap/pull/248))
- Add `maple version` to get the detailed maple info and include it in `:Clap debug`.([#262](https://github.com/liuchengxu/vim-clap/pull/262))
- Add `g:clap_forerunner_status_sign` and deprecate `g:clap_forerunner_status_sign_done` and `g:clap_forerunner_status_sign_running`.
- Support skim as the external filter, ref https://github.com/lotabout/skim/issues/225 . ([#269](https://github.com/liuchengxu/vim-clap/pull/269))
- Add a new property `source_type` for non-pure-async provider.([#270](https://github.com/liuchengxu/vim-clap/pull/270))
- Add `g:ClapPrompt` which is Funcref to give more control of the prompt of clap, please see https://github.com/liuchengxu/vim-clap/issues/134#issuecomment-578503522 for the usage.([#265](https://github.com/liuchengxu/vim-clap/pull/265))
- Add `init` property for each provider, which will be invoked when initializing the display window.([#280](https://github.com/liuchengxu/vim-clap/pull/280))

### Internal

- Split out the native VimScript filter implementation in favor of the potential vim9 improvement.([#267](https://github.com/liuchengxu/vim-clap/pull/267))

### Changed

- Use  as the icon of markdown.
- Change the default spinner frames to `['⠋', '⠙', '⠚', '⠞', '⠖', '⠦', '⠴', '⠲', '⠳', '⠓']`.
- Change the default prompt format to `' %spinner%%forerunner_status%%provider_id%:'`.
- Disable `coc_pairs`.

## [0.6] 2020-01-24

### Added

- New provider `:Clap loclist` for listing the entries of current window's location list.([#244](https://github.com/liuchengxu/vim-clap/pull/244))
- New provider `:Clap providers` for listing all the providers by splitting out the previous anonymous `_` provider.([#242](https://github.com/liuchengxu/vim-clap/pull/242))
- Add `g:clap_layout` to control the size and position of clap window. Now the default behaviour has been changed to window relative. If you prefer the previous behaviour, use `let g:clap_layout = { 'relative': 'editor' }`.
- Add multi-select support for `Clap files` and `Clap git_files`.([#258](https://github.com/liuchengxu/vim-clap/pull/258))
- Add `g:clap_theme` for changing the clap theme easily, the theme `material_design_dark` is shipped by default.[#259](https://github.com/liuchengxu/vim-clap/pull/259)

### Changed

- Now `maple` use subcommand instead of option for the various function, this refactor also makes adding new features easier.([#255](https://github.com/liuchengxu/vim-clap/pull/255))

### Improved

- Refine `:Clap debug` and require it in the bug report. ([#241](https://github.com/liuchengxu/vim-clap/pull/241))

### Fixed

- Wrong async threshold in impl.vim.(https://github.com/liuchengxu/vim-clap/pull/248#issuecomment-576108100)

## [0.5] 2020-01-15

### Added

- Add icon support for `history` provider.
- Provide the prebuilt binary support since [Release v0.4](https://github.com/liuchengxu/vim-clap/releases/tag/v0.4).
- Add script for downloading the prebuilt binary easily and support downloading via plugin manager directly.([#222](https://github.com/github.com/liuchengxu/vim-clap/pull/222))
- Push the current position to the jumplist for `blines` provider so that you can jump back using `<C-O>`.([#227](https://github.com/github.com/liuchengxu/vim-clap/pull/2277))
- Add `<PageDown>` and `<PageUp>` keybindings. ([#232](https://github.com/liuchengxu/vim-clap/pull/232))
- Add icon for exact matched file name and more file-extension based icons.([#233](https://github.com/liuchengxu/vim-clap/pull/233))

### Improved

- Make the display window compact when there are too few results for grep provider.

### Fixed

- Do not apply the offset for matched items when using substring filter.
- Git submodule detection.([#175](https://github.com/liuchengxu/vim-clap/pull/175))
- Regression of using neovim job without maple.([#234](https://github.com/liuchengxu/vim-clap/pull/234))

## [0.4] 2020-01-06

### Added

- Add icon for files provider.([#195](https://github.com/liuchengxu/vim-clap/pull/195))
- Add `syntax` property for provider to make enable the syntax highlight easier.([#217](https://github.com/liuchengxu/vim-clap/pull/217))
- Add an option `g:clap_disable_bottom_top`( `0` by default) for disabling wrapping top-to-bottom when pressing ctrl-j/ctrl-k at the bottom/top of the results.
- Add open action support for `:Clap buffers`.
- Add open action support for `:Clap git_files`.
- Add `<C-U>` mapping for clearning the input.

### Improved

- Make the helper function for building the extra Rust tools more friendly and smarter. ([#202](https://github.com/liuchengxu/vim-clap/pull/202))
- Optimize for `Clap blines` provider in case of the buffer has 1 million lines.([#210](https://github.com/liuchengxu/vim-clap/pull/210))

### Fixed

- :tada: Fix the flicker of running asynchronously using `job`.([#185](https://github.com/liuchengxu/vim-clap/issues/185))

## [0.3] 2019-12-30

The major feature of 0.3 is the performance problem has been soloved, see [#140](https://github.com/liuchengxu/vim-clap/issues/140).

### Added

- Add Python version subscorer fuzzy filter.([#159](https://github.com/liuchengxu/vim-clap/pull/159))
- Add Rust version subscorer fuzzy filter.([#176](https://github.com/liuchengxu/vim-clap/pull/176))
- New provider `:Clap quickfix` by @kit494way.
- New provider `:Clap git_diff_files` by @kit494way.
- Add the preview support for `:Clap registers`. If the content of some register is too much to fit on one line, then it will be shown in the preview window, otherwise do nothing.
- Add the preview support for `:Clap tags`.
- Add the helper function for building Rust extension easily. Now you can use `:call clap#helper#build_all()` to build the optional Rust dependency.
- Make the built-in fuzzy filter 10x faster using Rust.([#147](https://github.com/liuchengxu/vim-clap/pull/147))

### Improved

- Cache the result of forerunner job into a temp file if it's larger than the threshold of built-in sync filter can handle.([#177](https://github.com/liuchengxu/vim-clap/pull/177))
- Decrease the overhead of async job significantly.([#181](https://github.com/liuchengxu/vim-clap/pull/181))
- Set `syntax` instead of `filetype` for the highlight as setting `filetype` can start some unexpected filetype related services.

### Fixed

- Fix vim popup sign not showing.([#141](https://github.com/liuchengxu/vim-clap/pull/141))
- Fix performance issue of async job.([#140](https://github.com/liuchengxu/vim-clap/issues/140))
- Fix rff can't work on Windows thanks to @ImmemorConsultrixContrarie.([#180](https://github.com/liuchengxu/vim-clap/pull/180))

## [0.2] 2019-12-10

### Added

- New provider `:Clap registers`.
- New provider `:Clap command`.
- Add a brief description for each provider used in `:Clap`.
- Add syntax for `:Clap jumps`.
- Add the option `g:clap_spinner_frames`.
- Add the option `g:clap_prompt_format`.
- Add the option `g:clap_enable_icon` for configuring the icon functionality globally.
- Add the option `g:clap_popup_cursor_shape` for configuring the mocked cursor shape.
- Add the options `g:clap_fuzzy_match_hl_groups` for configuring the color of fuzzy matched items easier.
- Add an utility function `clap#helper#build_maple()` for building maple easily in vim. Use `:call clap#helper#build_maple()` to install maple inside vim.
- Add the preview support for `:Clap grep`.
- Add the preview support for `:Clap blines`.
- Support running from any specified directory by passing it via the last argument for `:Clap files` and `:Clap grep`.
- Add limited fzf like search syntax([#127](https://github.com/liuchengxu/vim-clap/issues/127)) for `:Clap grep`.([#150](https://github.com/liuchengxu/vim-clap/issues/150))

### Changed

- Put `call g:clap.provider.on_exit()` just before `silent doautocmd <nomodeline> User ClapOnExit` in `clap#_exit()`.

### Improved

- Reverse the original order of `jumps` to make the newer jump appear first.

### Fixed

- sink of `:Clap command_history`.([#109](https://github.com/liuchengxu/vim-clap/issues/109))
- Apply `redraw` when navigating and selecting via tab in vim's popup.
- Fix `bg` of icon highlight([#132](https://github.com/liuchengxu/vim-clap/issues/132))
- Use absolute directory for `g:__clap_provider_cwd` ([#137](https://github.com/liuchengxu/vim-clap/issues/137)).

## [0.1] 2019-10-27

### Added

#### Provider

- New provider `:Clap lines`.
- New provider `:Clap history`.
- New provider `:Clap yanks` thanks to @ratheesh.
- Support `:Clap` listing all the builtin providers, thanks to @wookayin implementing the sink of it.
- Add the preview support for `:Clap marks` and `:Clap jumps`.

#### Provider source

- Rework the `buffers` provider source to make it look more fancy.([#71](https://github.com/liuchengxu/vim-clap/issues/71))

#### Filter

- New built-in fzy finder implemented in python.([#92](https://github.com/liuchengxu/vim-clap/pull/92))
- New external filter `fzy` and `fzf`. Every provider could run async if you have one of the external filters installed.
- Add the substring filter mode.

#### Global options

- Support opening the selected file via <kbd>ctrl-t</kbd>, <kbd>ctrl-x</kbd>, <kbd>ctrl-v</kbd> if the provider supports, and add `g:clap_open_action` for configuring the default keybindings.
- Support opening files from the git base directory. See `:h g:clap_disable_run_rooter` if you don't like this behavior.
- Add search box border symbols support, see `:h g:clap_search_box_border_style`.([#85](https://github.com/liuchengxu/vim-clap/pull/85))
- Add the option `g:clap_provider_grep_enable_icon` for disabling the icon drawing in `:Clap grep`.
- Add `g:clap_provider_grep_opts` for globally configuring the used command line options of rg, thanks to @Olical.
- Support searching the hidden files via `:Clap files --hidden`.
- Support using any other finder tools for the files provider via `:Clap files ++finder=[YOUR FINDER] [FINDER ARGS]`.

### Improved

- Do not try using the default async filter implementation if none of the external filters are avaliable.([#61](https://github.com/liuchengxu/vim-clap/issues/61))
- Always use the sign to indicate the selected and current selection.

### Fixed

Various fixes.

### Changed

- Rename `g:clap_selected_sign_definition` to `g:clap_selected_sign`.
- Rename `g:clap_current_selection_sign_definition` to `g:clap_current_selection_sign`.
- Rename `g:clap_disable_run_from_project_root` to `g:clap_disable_run_rooter`.
- `:Clap grep <cword>` is changed to `:Clap grep ++query=<cword>`.
- Rework `g:clap.context` and `g:clap.provider.args`.

### Removed

## [First being published] 2019-09-28<|MERGE_RESOLUTION|>--- conflicted
+++ resolved
@@ -6,16 +6,12 @@
 
 - Add `g:clap_force_matchfuzzy` to use the builtin `matchfuzzy()` when filtering in sync way. #607
 
-<<<<<<< HEAD
+### Fixed
+
+- Add `--color=never` to the default grep option. #609
+
 ## [0.22] 2021-01-01
-=======
-### Fixed
-
-- Add `--color=never` to the default grep option. #609
-
-## [0.22] 2021-01-01
-
->>>>>>> 284ef9a0
+
 ### Added
 
 - Add `g:clap_enable_background_shadow` to render a transparent shadow (neovim-only) #546, #550
@@ -24,15 +20,6 @@
 - Support smartcase fitlering for fzy algo and it's the default behavior. #541 @romgrk
 - Add initial support for fzy lua, neovim-nightly or vim compiled with lua is required. #599
 - Add the providers defined via global variable into the `providers` provider, which means you can see the global variable type providers when you call `:Clap` now. But you have to define `description` explicitly otherwise they won't be found. #605
-<<<<<<< HEAD
-    ```vim
-    let g:clap_provider_tasks = {
-              \ 'source': function('TaskListSource'),
-              \ 'sink': function('TaskListSink'),
-              \ 'description': 'List various tasks',
-              \ }
-    ```
-=======
   ```vim
   let g:clap_provider_tasks = {
             \ 'source': function('TaskListSource'),
@@ -40,7 +27,6 @@
             \ 'description': 'List various tasks',
             \ }
   ```
->>>>>>> 284ef9a0
 
 ### Improved
 
