# CHANGELOG

## [unreleased]

<<<<<<< HEAD
### Internal

- Update to clap v3.0. #794
=======
## Added

- Support generating the source of `tags` provider using the Rust binary, remove the vista.vim dep from `tags` provider. #795

## Fixed

- Fix the `proj_tags` cmd list under Vim. #796
>>>>>>> 9018294d

## [0.32] 2022-01-21

## Improved

- Rework the truncation of long lines. #788
- Support searching the definition/declaration in the `tags` file using `readtags` for `dumb_jump` provider. #789

  Aside from the previous regex searching, the results from the tags searching will be displayed first. You can control the
  tags searching scheme by adding `*` in the end:

  - `hel`: match the tags that starts with `hel`.
  - `hel*`: match the tags that contain `hel`.

- Add `gtags` support for dumb_jump provider. #792
- Introduce debounce for user typed event. #793

## Fixed

- Fix the regression that `filer` provider is not properly initialized on the Rust backend. #790

## [0.31] 2021-12-12

## Improved

- Always update the preview for `registers` otherwise the preview content could be outdated and add a preview title.

## Fixed

- Fix static binary build on ubuntu after upgrading to edition 2021(#785)

## [0.30] 2021-10-19

## Improved

- Improve the overal performance by using rayon. #754
- Parallel recursive ctags creation, 30x faster on my machine. #755
- Support expanding `~` in file path when using `preview/file`.
- Add `'AUTO'` option for `g:clap_preview_direction`. #767 @goolord

## Fixed

- Error when using `clap#preview#file()` with `g:clap_preview_direction = 'UD'`. #756
- `maps` provider: missing keybindings for neovim. #762 @ray-x
- `.cc` file preview not highlighted. #736
- Invoke `on_move` as well when initializing the display window. #768

## [0.29] 2021-08-30

## Added

- Support fzf-like search syntax. #738

## Improved

- Make the preview on enter work for `recent_files` provider. #731
- Refresh the cache when it might be outdated, detected on processing the OnMove event. #740
- Add a bonus score for the entry of `recent_files` based on cwd. #742

## Fixed

- Fix the preview of `filer` provider. #731
- Fix the installer on FreeBSD/OpenBSD. #733 Thanks to @spamwax

## [0.28] 2021-08-06

## Improved

- Rewrite the cache system to be more efficient and convenient. See #726 for details.
- Less allocations. #728

## [0.27] 2021-07-22

### Added

- Add a new provider `recent_files` for recent files history, which is persistent and can keep up to 10,000 entries ordered by [Frecency](https://en.wikipedia.org/wiki/Frecency). #724

### Fixed

- Fix rg 13.0.0 does not work for neovim. #711
- Fix grep2 does not work on Windows. #533

### Improved

- Support passing the cursor position instead of full cursor line from Vim to Rust since the performance of Vim is pretty bad when the cursor line is extremely long. #719

## [0.26] 2021-06-15

### Added

- [neovim] Add zindex option to fix the tricky floating_win overlapping, and add border for the preview window, use `let g:clap_popup_border = 'nil'` to disable the order. #693
- Impl preview for `quickfix` provider. #691
- Impl `preview/file` for easier external async preview integration. #706

### Changed

- Now `g:clap_provider_grep_enable_icon` is initialized using `g:clap_enable_icon`. #701

### Fixed

- Handle the non-utf8 line of rg's output properly. #673
- [neovim] Fix the action dialog creation using floating_win. #688
- Fix the indicator winwidth is not flexible. #687
- Fix the icon offset when restoring the full display line for grep provider. #701
- Fix the Pyo3 compilation on M1. #707
- Add icon for `*.tex`. #709

### Perf

- Use faster simdutf8. #681

## [0.25] 2021-04-25

### Added

- Add `dumb_jump` provider, which will fall back to the normal grep way when the regexp approach fails. #659

### Internal change

- Move `stdio_server` crate into a module of `maple_cli` crate for reusing the utilities in `maple_cli` easily.

### Fixed

- Force using sync impl for the providers's `source_type` that is list type. #672

## [0.24] 2021-03-13

### Added

- Add user autocmd `ClapOnInitialize`, can be used to ignore some buffers when opening clap. #653
- Add `g:clap_provider_colors_ignore_default` to ignore the default colors in `VIMRUNTIME`. #632
- Support neovim floating_win based action menu. #655

### Improved

- Truncate the lines of `grep` provider. #650
- Support unordered substring query. #652
- Add `hi default link ClapIndicator ClapInput` for the default theme.

### Fixed

- Cannot open files with pipe in file path. #643
- Fix the grep preview when `g:clap_enable_icon` is enabled and `g:clap_provider_grep_enable_icon` is disabled. #648
- Reset the old selections when the input changes. #646
- Make customize the icon easier. #392

### Changed

- Remove some colors close the white color in the default value of `g:clap_fuzzy_match_hl_groups`.

## [0.23] 2021-02-16

### Added

- Add `g:clap_force_matchfuzzy` to use the builtin `matchfuzzy()` when filtering in sync way. #607
- Add `g:clap_force_python` to always use the Python sync filter as some improvements are only implemented on the Rust side and you need the Python dynamic module to use that. #614
- Support `+name-only` for Lua sync filter. #612
- Add `g:ClapProviderHistoryCustomFilter` for customizing the source of `history` provider. #615
- Add a bonus for the match in the filename when the source item is a path, but you can only have this when you are using Python dynamic module or the Rust backend. #614.
- Add a bonus for the files you opened since you enter vim. #622
- Add async preview support for `help_tags` provider, the Rust binary is required. #630
- ~~Add `g:clap_always_open_preview` to open the preview always if the provider impls `on_move_async`~~(See `g:clap_open_preview`), it's on by the default which changes the behavior before. #625
- Add `g:clap_preview_direction` for opening the preview window on the right of the display window, and the default behavior has been changed to `LR` if your screen's `columns` is less than 80. #634
- Add `g:clap_open_preview` to control the opening of preview window, you can set it to `never` to fully disable the preview feature. #636

### Fixed

- Add `--color=never` to the default grep option. #609
- Show create new file entry when in empty directory. #624

### Internal

- Introduce `MatchText` for passing more match context easier later. #626

## [0.22] 2021-01-01

### Added

- Add `g:clap_enable_background_shadow` to render a transparent shadow (neovim-only) #546, #550
- Add `g:clap_popup_move_manager` so that Vim users can override the default mappings easily. #536
- Allow user to always download the prebuilt binary. #531
- Support smartcase fitlering for fzy algo and it's the default behavior. #541 @romgrk
- Add initial support for fzy lua, neovim-nightly or vim compiled with lua is required. #599
- Add the providers defined via global variable into the `providers` provider, which means you can see the global variable type providers when you call `:Clap` now. But you have to define `description` explicitly otherwise they won't be found. #605
  ```vim
  let g:clap_provider_tasks = {
            \ 'source': function('TaskListSource'),
            \ 'sink': function('TaskListSink'),
            \ 'description': 'List various tasks',
            \ }
  ```

### Improved

- Command provider has a better rendering and let's the user add arguments #570
- Fix the sluggish of vim when the preview lines are awfully long. #543

### Fixed

- Fix the installer on Windows. #529 @Grueslayer
- Fix the condition of vim8 job exists or not. #566
- Add the missing `ClapOnExit` for `g:clap_open_action` operation. #576

### Improved

- Keybindings for `filer`: `<CR>` now expands directory instead of editing it
- Make the grep opts work as normal in the command line. #595

## [0.21] 2020-09-27

### Added

- New shortcut for `+no-cache`, `:Clap files!` is equivalent to `:Clap!! files` and `:Clap files +no-cache`. ([#509](https://github.com/liuchengxu/vim-clap/pull/509))
- Add `g:clap_enable_debug`, useful when you find vim-clap is problematic and want to debug vim-clap.

### Improved

- The open action `ctrl-t`, `ctrl-v`, `ctrl-t` now supports the multiple files. ([#496](https://github.com/liuchengxu/vim-clap/issues/496))
- Check if the ctags has the JSON output feature. ([#491](https://github.com/liuchengxu/vim-clap/issues/491))

### Fixed

- Fix `:Clap install-binary` does not work correctly on Windows. ([#494](https://github.com/liuchengxu/vim-clap/pull/494)) @Bakudankun
- Fix [#306](https://github.com/liuchengxu/vim-clap/issues/306), note the signature of `bs_action` are different between vim and neovim now. ([#503](https://github.com/liuchengxu/vim-clap/pull/503))
- Fix filer issue on Windows [#370](https://github.com/liuchengxu/vim-clap/issues/370). @Grueslayer
- Handle the maple error in the filer provider, fix [#500](https://github.com/liuchengxu/vim-clap/issues/500), [#501](https://github.com/liuchengxu/vim-clap/issues/501).
- Fix regression #513
- Fix #515
- Fix #517
- Fix #526

## [0.20] 2020-08-06

### Added

- Python dynamic module now can be compiled using stable Rust. ([#471](https://github.com/liuchengxu/vim-clap/pull/471))
- Add `windows` preview support. ([#473](https://github.com/liuchengxu/vim-clap/pull/473))
- Impl `commits` and `bcommits` provider. ([#477](https://github.com/liuchengxu/vim-clap/pull/477)) @ray-x
- Add new provider property `on_move_async`. ([#481](https://github.com/liuchengxu/vim-clap/pull/481))
- Support expanding `%` now, e.g., `:Clap files %:p:h`.
- Build static Rust binary for Linux. [#469](https://github.com/liuchengxu/vim-clap/issues/469)

### Fixed

- Fix `history` provider `open_action` support. ([#474](https://github.com/liuchengxu/vim-clap/pull/474))

### Changed

- Remove `noautocmd` when closing neovim's floating win for clap. [#472](https://github.com/liuchengxu/vim-clap/issues/472)

## [0.19] 2020-06-28

### Added

- Add `clap#run(provider)` which is similar to `fzf#run()`. The argument `provider` is a Dict like `g:clap_provider_foo` with an optional extra field specifying the provider id. It can used for adhoc running, don't use it with a `source` that probably has a fair mount of items as it's normally undeveloped in performance. [#433](https://github.com/liuchengxu/vim-clap/issues/433)
- Impl async preview for `git_files` and `history` provider.

### Improved

- Make the indicator winwidth a bit adpative when using the `relative` layout.
- Ensure the sign always visiable when running maple via job.

### Fixed

- Fixed the win contexted `execute()` for `jumps` and `marks` provider when clap window is not yet visible.

## [0.18] 2020-06-09

### Improved

- Try loading the clap theme having a same name with the current colorscheme when `g:clap_theme` does not exist.

### Added

- Implement async preview for `blines`, `tags` and `proj_tags` provider. ([#457](https://github.com/liuchengxu/vim-clap/pull/457))
- Add icon support for `proj_tags` provider. ([#461](https://github.com/liuchengxu/vim-clap/pull/461))
- Add `g:clap_preview_size` for configuring the number of preview lines. ([#444](https://github.com/liuchengxu/vim-clap/pull/444))
- Add `g:clap_provider_buffers_cur_tab_only`. ([#439](https://github.com/liuchengxu/vim-clap/pull/439))

### Fixed

- Fix the the command of `job_start` with vanila vim. [#449](https://github.com/liuchengxu/vim-clap/issues/449)
- Implement the `VimResized` hook. [#454](https://github.com/liuchengxu/vim-clap/issues/454)

## [0.17] 2020-05-25

### Fixed

- Fix the `sink*` args in `selection.vim`, convert the truncated lines to the original full lines.

## [0.16] 2020-05-21

### Added

- Add `g:clap_provider_yanks_history`. ([#438](https://github.com/liuchengxu/vim-clap/pull/438))
- Async `on_move` impl for `filer`, `files`, `grep` and `grep2` provider in Rust binary, no delay for the preview function. ([#437](https://github.com/liuchengxu/vim-clap/pull/437))

### Changed

- Decrease the max number of candidates for running in sync from 100000 to 30000, which means once the total number of candidates is larger than 30000, the async filter will be used, otherwise use the builtin sync one.
- `filer` uses the daemon job which requires the latest binary. Download the latest binary if you uses the prebuilt binary.

### Improved

- Add cmdline completion for all the autoloaded providers. [#429](https://github.com/liuchengxu/vim-clap/issues/429)
- Run the spinner for dyn filter. [#430](https://github.com/liuchengxu/vim-clap/issues/430)

## [0.15] 2020-05-02

### Added

- Support substring matcher for dyn filter, used when the query contains space. ([#411](https://github.com/liuchengxu/vim-clap/pull/411))
- Add progress bar support for the download feature of maple. ([#419](https://github.com/liuchengxu/vim-clap/pull/419))
- Add instructions for building the Rust binary via Docker in case of some users run into the libssl error when using the prebuilt binary, see more info in [INSTALL.md](./INSTALL.md).

### Fixed

- Reset handler state. (#418)

## [0.14] 2020-04-25

### Added

- Add new `check-release` command, you can use `maple check-release --download` to download the latest release binary to `bin` directory. And `:Clap install-binary!` will run this command when possible. ([#410](https://github.com/liuchengxu/vim-clap/pull/410))

### Fixed

- When cmd in `job(cmd)` is a String, the path containing spaces could be problematic on Windows(GVim). Use List instead. ([#407](https://github.com/liuchengxu/vim-clap/pull/407))
- The positions of matched items in Rust fzy implementation `extracted_fzy` crate is incorrect. The pure Python fzy impl is consistent with the original fzy C implementation. ([#409](https://github.com/liuchengxu/vim-clap/pull/409))

## [0.13] 2020-04-20

### Added

- New provider `:Clap proj_tags` for project-wide tags.([#391](https://github.com/liuchengxu/vim-clap/pull/391))
- Allow `:Clap files +name-only` to filter the file name only instead of the full file path. Require you have built the Python dynamic module or uses in the cached mode. ([#389](https://github.com/liuchengxu/vim-clap/pull/389))
- Add provider `action` property, you can delete the buffer in `:Clap buffers` using the action dialog triggered by `<S-Tab>`. ([#396](https://github.com/liuchengxu/vim-clap/pull/396))

### Improved

- List all the autoloaded providers instead of the builtin ones in `:Clap providers`.
- Handle the icon highlight offset on Python and Rust side.

### Changed

- Now `:Clap tags` will filter the tag name column only, same with `:Clap proj_tags`.
- Change truncated dots from `...` to `..` for displaying one more useful char.

### Fixed

- Fix installer on Windows and some other job related issues. Thanks to @TissueFluid. ([#405](https://github.com/liuchengxu/vim-clap/pull/405))
- Add default value when `ClapSearchText` highlight group misses some attributes. #390
- The final result of dyn filter is not ordered, ref https://github.com/liuchengxu/vim-clap/pull/385#issuecomment-611616792 .
- Make use of command line `--winwidth` option, fix the unsuitable truncation for long matched lines.

## [0.12] 2020-04-12

### Added

- Add `--content-filtering` in maple. You can use `:Clap files +name-only ~` to filter the file name instead of full file path, but you can only use it when clap is using the cached tempfile inside vim.

### Improved

- icon highlight for truncated grep text.

### Changed

- `grep2` will not match the file path by default. ([#385](https://github.com/liuchengxu/vim-clap/pull/385))

### Fixed

- `ITEMS_TO_SHOW` is fixed at the moment, only 30 rows can be shown correctly for dyn filter. https://github.com/liuchengxu/vim-clap/pull/385#issuecomment-611601076
- Fix wrong icon for dyn filter when the text is truncated.

## [0.11] 2020-04-09

### Added

- New provider `:Clap grep2` with cache and dynamic refresh support. `grep2` is much faster than the previous `grep` provider as it'll reuse the cached contents from previous run and do the filtering with dynamic results. `grep2` is not a typical grep tool but a fuzzy filter tool, for it tries to collect all the output and then filtering on the results. `grep` is merely to dispatch the rg command and show the results returned by rg directly, no fuzzy filter actually. ([#383](https://github.com/liuchengxu/vim-clap/pull/383))

- Double bang version of `:Clap!!`, shortcut for `:Clap [provider_id_or_alias] +no-cache`, e.g., `:Clap!! files ~` is same to `:Clap files +no-cache ~`.

### Changed

- Change `ITEMS_TO_SHOW` from `100` to 30, `UPDATE_INTERVAL` from 200ms to 300ms. A normal screen can only show about 50 rows, 30 rows should look like the same to 100 rows as the default clap window size is 1/3 of the screen height, but it reduces the overhead of communication between vim and maple significantly.
- Add `using_cache` status to `g:clap_forerunner_status_sign`, the default sign is `*`, which indicates clap is using the cached file which could be outdated. Use `+no-cache` to run without cache and also rebuild the cache accordingly, e.g., `:Clap files +no-cache /`.
- The cache directory name changed to `vim.clap` from `clap_cache` in your system `temp_dir`.

### Improved

- [perf]Try using the cached file when rerunning the same command under the same directory. The cache directory uses https://doc.rust-lang.org/std/env/fn.temp_dir.html which will be purged when you restart the computer. Or you can use `maple cache --list` to list the current cached info.

### Fixed

- `has('gui_running')` does not work for neovim. [#378](https://github.com/liuchengxu/vim-clap/issues/378)
- Wrong Vim job stop API usage.([#377](https://github.com/liuchengxu/vim-clap/pull/377))
- https://github.com/liuchengxu/vim-clap/issues/371#issuecomment-610176970
- The postponed preview action can be triggered when the main window is closed. #382

## [0.10] 2020-04-04

### Added

- Add `init` for `Clap grep`, fill the content when query is empty for git repo.([#347](https://github.com/liuchengxu/vim-clap/pull/347))
- Add `g:clap_popup_border` for adding the border for the preview popup. ([#349](https://github.com/liuchengxu/vim-clap/pull/349))

### Improved

- Print a note about Rust nightly is requred for building the Python dynamic module.
- Refine the syntax of `Clap lines` with `ClapLinesBufname` and `ClapLinesNumber` group added.
- [perf] Use const table instead of `lazy_static` for the icons, [more info](https://github.com/liuchengxu/vim-clap/pull/354#discussion_r395975392). Thanks to @ImmemorConsultrixContrarie .
- [perf] Major improvement :tada: support the filter dynamic support, contribution by @ImmemorConsultrixContrarie. ([#364](https://github.com/liuchengxu/vim-clap/pull/364))

### Fixed

- `Clap filer` always selects the first entry when you narrow down and navigate the list. ([#348](https://github.com/liuchengxu/vim-clap/issues/348))

## [0.9] 2020-03-10

### Added

- Support multi-byte input for vim's popup thanks to @Bakudankun. You need patch 8.2.0329 to make it work as expected. ([#320](https://github.com/liuchengxu/vim-clap/pull/320))
- Add new option `g:clap_insert_mode_only` to disable the feature of other mode, use the insert mode only. ([#335](https://github.com/liuchengxu/vim-clap/pull/335))
- Add new option `g:clap_providers_relaunch_code`(`@@` default). You can input `@@` or use <kbd>C-L</kbd> to invoke `:Clap` to reselect another provider at any time.([#328](https://github.com/liuchengxu/vim-clap/pull/328))
- Add new keymapping <kbd>C-L</kbd>.([#328](https://github.com/liuchengxu/vim-clap/pull/328))
- Add preview support for `Clap filer`.
- Add `blines` subcommand in maple for always prepending the line number even there are 1M+ lines.

### Improved

- Now you can use `:Clap grep ++query=@visual` to search the visual selection. ([#336](https://github.com/liuchengxu/vim-clap/pull/336))
- Ensure the long matched elements from the filter always at least partially visible. ([#330](https://github.com/liuchengxu/vim-clap/pull/330))
- Use file name as the preview header for `Clap grep`, `Clap blines`, `Clap tags`, `Clap marks` and `Clap jumps`.
- Make `<Del>` work in vim's popup.

### Changed

- Change the default value of `g:clap_popup_cursor_shape` from `'|'` to `''` for using the new block-style cursor in vim's popup By @Bakudankun. ([#340](https://github.com/liuchengxu/vim-clap/pull/340))

## [0.8] 2020-02-21

### Added

- Add new clap theme `let g:clap_theme = 'atom_dark'` by @GoldsteinE.
- Add new provider `:Clap search_history` by @markwu. ([#289](https://github.com/liuchengxu/vim-clap/pull/289))
- Add new provider `:Clap maps` by @markwu. ([#293](https://github.com/liuchengxu/vim-clap/pull/293))
- Add `g:clap_project_root_markers` for specifing how vim-clap intentify a project root. Previously only the git-based project is supported, i.e., `g:clap_project_root_markers = ['.git', '.git/']`. The default value of `g:clap_project_root_markers` is `['.root', '.git', '.git/']` you can add `.root` file under the directory you want to the project root.([#290](https://github.com/liuchengxu/vim-clap/pull/290))
- Add preview support for `yanks`, `buffers`, `files`, `git_files` and `history` provider.
- Add new highlight group `ClapSelectedSign` and `ClapCurrentSelectionSign` for the sign `texthl`, they are linked to `WarningMsg` by default.
- Add multi-selection support for `:Clap blines`.
- [neovim] normal mappings: j/k, gg/G, `<C-d>`/`<C-u>` and see `ftplugin/clap_input.vim`.

### Improved

- Add `ClapDefaultPreview` for the light theme.
- Open quickfix window at the exact size of entries if there are only a few ones.

### Fixed

- The minimal requred version for neovim is v0.4.2 as v0.4.0 does not work.
- More robust fpath detection for grep preview.[#321](https://github.com/liuchengxu/vim-clap/issues/321)

### Changed

- Add `<nowait>` to neovim's open action mappinngs.
- Change the default icon for `filer` to  .
- Set `&foldcoloumn` to 0 for neovim by default.
- Decrease the default `g:clap_popup_input_delay` from 200ms to 100ms, use the Rust binary.
- Update `clap_tags` syntax due to https://github.com/liuchengxu/vista.vim/pull/231.
- Use a standalone floating win instead of virtual text for the matches count.([#315](https://github.com/liuchengxu/vim-clap/pull/315))
- [neovim] `<Esc>` won't exit clap but enter the normal mode.[#322](https://github.com/liuchengxu/vim-clap/issues/322)

## [0.7] 2020-01-31

### Added

- Add new provider `:Clap filer` for ivy-like file explorer, this also introduces a new type of clap provider: stdio-based RPC provider. ([#272](https://github.com/liuchengxu/vim-clap/pull/272))
- Add new provider `:Clap help_tags` by @markwu. ([#248](https://github.com/liuchengxu/vim-clap/pull/248))
- Add `maple version` to get the detailed maple info and include it in `:Clap debug`.([#262](https://github.com/liuchengxu/vim-clap/pull/262))
- Add `g:clap_forerunner_status_sign` and deprecate `g:clap_forerunner_status_sign_done` and `g:clap_forerunner_status_sign_running`.
- Support skim as the external filter, ref https://github.com/lotabout/skim/issues/225 . ([#269](https://github.com/liuchengxu/vim-clap/pull/269))
- Add a new property `source_type` for non-pure-async provider.([#270](https://github.com/liuchengxu/vim-clap/pull/270))
- Add `g:ClapPrompt` which is Funcref to give more control of the prompt of clap, please see https://github.com/liuchengxu/vim-clap/issues/134#issuecomment-578503522 for the usage.([#265](https://github.com/liuchengxu/vim-clap/pull/265))
- Add `init` property for each provider, which will be invoked when initializing the display window.([#280](https://github.com/liuchengxu/vim-clap/pull/280))

### Internal

- Split out the native VimScript filter implementation in favor of the potential vim9 improvement.([#267](https://github.com/liuchengxu/vim-clap/pull/267))

### Changed

- Use  as the icon of markdown.
- Change the default spinner frames to `['⠋', '⠙', '⠚', '⠞', '⠖', '⠦', '⠴', '⠲', '⠳', '⠓']`.
- Change the default prompt format to `' %spinner%%forerunner_status%%provider_id%:'`.
- Disable `coc_pairs`.

## [0.6] 2020-01-24

### Added

- New provider `:Clap loclist` for listing the entries of current window's location list.([#244](https://github.com/liuchengxu/vim-clap/pull/244))
- New provider `:Clap providers` for listing all the providers by splitting out the previous anonymous `_` provider.([#242](https://github.com/liuchengxu/vim-clap/pull/242))
- Add `g:clap_layout` to control the size and position of clap window. Now the default behaviour has been changed to window relative. If you prefer the previous behaviour, use `let g:clap_layout = { 'relative': 'editor' }`.
- Add multi-select support for `Clap files` and `Clap git_files`.([#258](https://github.com/liuchengxu/vim-clap/pull/258))
- Add `g:clap_theme` for changing the clap theme easily, the theme `material_design_dark` is shipped by default.[#259](https://github.com/liuchengxu/vim-clap/pull/259)

### Changed

- Now `maple` use subcommand instead of option for the various function, this refactor also makes adding new features easier.([#255](https://github.com/liuchengxu/vim-clap/pull/255))

### Improved

- Refine `:Clap debug` and require it in the bug report. ([#241](https://github.com/liuchengxu/vim-clap/pull/241))

### Fixed

- Wrong async threshold in impl.vim.(https://github.com/liuchengxu/vim-clap/pull/248#issuecomment-576108100)

## [0.5] 2020-01-15

### Added

- Add icon support for `history` provider.
- Provide the prebuilt binary support since [Release v0.4](https://github.com/liuchengxu/vim-clap/releases/tag/v0.4).
- Add script for downloading the prebuilt binary easily and support downloading via plugin manager directly.([#222](https://github.com/github.com/liuchengxu/vim-clap/pull/222))
- Push the current position to the jumplist for `blines` provider so that you can jump back using `<C-O>`.([#227](https://github.com/github.com/liuchengxu/vim-clap/pull/2277))
- Add `<PageDown>` and `<PageUp>` keybindings. ([#232](https://github.com/liuchengxu/vim-clap/pull/232))
- Add icon for exact matched file name and more file-extension based icons.([#233](https://github.com/liuchengxu/vim-clap/pull/233))

### Improved

- Make the display window compact when there are too few results for grep provider.

### Fixed

- Do not apply the offset for matched items when using substring filter.
- Git submodule detection.([#175](https://github.com/liuchengxu/vim-clap/pull/175))
- Regression of using neovim job without maple.([#234](https://github.com/liuchengxu/vim-clap/pull/234))

## [0.4] 2020-01-06

### Added

- Add icon for files provider.([#195](https://github.com/liuchengxu/vim-clap/pull/195))
- Add `syntax` property for provider to make enable the syntax highlight easier.([#217](https://github.com/liuchengxu/vim-clap/pull/217))
- Add an option `g:clap_disable_bottom_top`( `0` by default) for disabling wrapping top-to-bottom when pressing ctrl-j/ctrl-k at the bottom/top of the results.
- Add open action support for `:Clap buffers`.
- Add open action support for `:Clap git_files`.
- Add `<C-U>` mapping for clearning the input.

### Improved

- Make the helper function for building the extra Rust tools more friendly and smarter. ([#202](https://github.com/liuchengxu/vim-clap/pull/202))
- Optimize for `Clap blines` provider in case of the buffer has 1 million lines.([#210](https://github.com/liuchengxu/vim-clap/pull/210))

### Fixed

- :tada: Fix the flicker of running asynchronously using `job`.([#185](https://github.com/liuchengxu/vim-clap/issues/185))

## [0.3] 2019-12-30

The major feature of 0.3 is the performance problem has been soloved, see [#140](https://github.com/liuchengxu/vim-clap/issues/140).

### Added

- Add Python version subscorer fuzzy filter.([#159](https://github.com/liuchengxu/vim-clap/pull/159))
- Add Rust version subscorer fuzzy filter.([#176](https://github.com/liuchengxu/vim-clap/pull/176))
- New provider `:Clap quickfix` by @kit494way.
- New provider `:Clap git_diff_files` by @kit494way.
- Add the preview support for `:Clap registers`. If the content of some register is too much to fit on one line, then it will be shown in the preview window, otherwise do nothing.
- Add the preview support for `:Clap tags`.
- Add the helper function for building Rust extension easily. Now you can use `:call clap#helper#build_all()` to build the optional Rust dependency.
- Make the built-in fuzzy filter 10x faster using Rust.([#147](https://github.com/liuchengxu/vim-clap/pull/147))

### Improved

- Cache the result of forerunner job into a temp file if it's larger than the threshold of built-in sync filter can handle.([#177](https://github.com/liuchengxu/vim-clap/pull/177))
- Decrease the overhead of async job significantly.([#181](https://github.com/liuchengxu/vim-clap/pull/181))
- Set `syntax` instead of `filetype` for the highlight as setting `filetype` can start some unexpected filetype related services.

### Fixed

- Fix vim popup sign not showing.([#141](https://github.com/liuchengxu/vim-clap/pull/141))
- Fix performance issue of async job.([#140](https://github.com/liuchengxu/vim-clap/issues/140))
- Fix rff can't work on Windows thanks to @ImmemorConsultrixContrarie.([#180](https://github.com/liuchengxu/vim-clap/pull/180))

## [0.2] 2019-12-10

### Added

- New provider `:Clap registers`.
- New provider `:Clap command`.
- Add a brief description for each provider used in `:Clap`.
- Add syntax for `:Clap jumps`.
- Add the option `g:clap_spinner_frames`.
- Add the option `g:clap_prompt_format`.
- Add the option `g:clap_enable_icon` for configuring the icon functionality globally.
- Add the option `g:clap_popup_cursor_shape` for configuring the mocked cursor shape.
- Add the options `g:clap_fuzzy_match_hl_groups` for configuring the color of fuzzy matched items easier.
- Add an utility function `clap#helper#build_maple()` for building maple easily in vim. Use `:call clap#helper#build_maple()` to install maple inside vim.
- Add the preview support for `:Clap grep`.
- Add the preview support for `:Clap blines`.
- Support running from any specified directory by passing it via the last argument for `:Clap files` and `:Clap grep`.
- Add limited fzf like search syntax([#127](https://github.com/liuchengxu/vim-clap/issues/127)) for `:Clap grep`.([#150](https://github.com/liuchengxu/vim-clap/issues/150))

### Changed

- Put `call g:clap.provider.on_exit()` just before `silent doautocmd <nomodeline> User ClapOnExit` in `clap#_exit()`.

### Improved

- Reverse the original order of `jumps` to make the newer jump appear first.

### Fixed

- sink of `:Clap command_history`.([#109](https://github.com/liuchengxu/vim-clap/issues/109))
- Apply `redraw` when navigating and selecting via tab in vim's popup.
- Fix `bg` of icon highlight([#132](https://github.com/liuchengxu/vim-clap/issues/132))
- Use absolute directory for `g:__clap_provider_cwd` ([#137](https://github.com/liuchengxu/vim-clap/issues/137)).

## [0.1] 2019-10-27

### Added

#### Provider

- New provider `:Clap lines`.
- New provider `:Clap history`.
- New provider `:Clap yanks` thanks to @ratheesh.
- Support `:Clap` listing all the builtin providers, thanks to @wookayin implementing the sink of it.
- Add the preview support for `:Clap marks` and `:Clap jumps`.

#### Provider source

- Rework the `buffers` provider source to make it look more fancy.([#71](https://github.com/liuchengxu/vim-clap/issues/71))

#### Filter

- New built-in fzy finder implemented in python.([#92](https://github.com/liuchengxu/vim-clap/pull/92))
- New external filter `fzy` and `fzf`. Every provider could run async if you have one of the external filters installed.
- Add the substring filter mode.

#### Global options

- Support opening the selected file via <kbd>ctrl-t</kbd>, <kbd>ctrl-x</kbd>, <kbd>ctrl-v</kbd> if the provider supports, and add `g:clap_open_action` for configuring the default keybindings.
- Support opening files from the git base directory. See `:h g:clap_disable_run_rooter` if you don't like this behavior.
- Add search box border symbols support, see `:h g:clap_search_box_border_style`.([#85](https://github.com/liuchengxu/vim-clap/pull/85))
- Add the option `g:clap_provider_grep_enable_icon` for disabling the icon drawing in `:Clap grep`.
- Add `g:clap_provider_grep_opts` for globally configuring the used command line options of rg, thanks to @Olical.
- Support searching the hidden files via `:Clap files --hidden`.
- Support using any other finder tools for the files provider via `:Clap files ++finder=[YOUR FINDER] [FINDER ARGS]`.

### Improved

- Do not try using the default async filter implementation if none of the external filters are avaliable.([#61](https://github.com/liuchengxu/vim-clap/issues/61))
- Always use the sign to indicate the selected and current selection.

### Fixed

Various fixes.

### Changed

- Rename `g:clap_selected_sign_definition` to `g:clap_selected_sign`.
- Rename `g:clap_current_selection_sign_definition` to `g:clap_current_selection_sign`.
- Rename `g:clap_disable_run_from_project_root` to `g:clap_disable_run_rooter`.
- `:Clap grep <cword>` is changed to `:Clap grep ++query=<cword>`.
- Rework `g:clap.context` and `g:clap.provider.args`.

### Removed

## [First being published] 2019-09-28<|MERGE_RESOLUTION|>--- conflicted
+++ resolved
@@ -2,19 +2,17 @@
 
 ## [unreleased]
 
-<<<<<<< HEAD
+## Added
+
+- Support generating the source of `tags` provider using the Rust binary, remove the vista.vim dep from `tags` provider. #795
+
+## Fixed
+
+- Fix the `proj_tags` cmd list under Vim. #796
+
 ### Internal
 
 - Update to clap v3.0. #794
-=======
-## Added
-
-- Support generating the source of `tags` provider using the Rust binary, remove the vista.vim dep from `tags` provider. #795
-
-## Fixed
-
-- Fix the `proj_tags` cmd list under Vim. #796
->>>>>>> 9018294d
 
 ## [0.32] 2022-01-21
 
