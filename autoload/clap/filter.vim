--- conflicted
+++ resolved
@@ -46,11 +46,7 @@
 endif
 
 function! clap#filter#using_maple() abort
-<<<<<<< HEAD
   return s:default_ext_filter ==# 'maple'
-=======
-  return s:cur_ext_filter ==# 'maple'
->>>>>>> f37c6fe3
 endfunction
 
 function! s:pattern_builder._force_case() abort
@@ -101,31 +97,6 @@
 " Get explicit externalfilter option.
 function! s:get_external_filter() abort
   if has_key(g:clap.context, 'externalfilter')
-<<<<<<< HEAD
-    return printf(s:ext_cmd[g:clap.context.externalfilter], g:clap.input.get())
-  elseif has_key(g:clap.context, 'ef')
-    return printf(s:ext_cmd[g:clap.context.ef], g:clap.input.get())
-  else
-    return v:null
-  endif
-endfunction
-
-" Filter using the external tools given the current input.
-function! clap#filter#get_external_cmd_or_default() abort
-  let external_filter = s:get_external_filter()
-  if external_filter isnot v:null
-    return external_filter
-  endif
-
-  if s:default_ext_filter is v:null
-    call g:clap.abort('No available external filter')
-    return
-  elseif s:default_ext_filter ==# 'maple'
-    return clap#maple#filter_subcommand(g:clap.input.get())
-  else
-    return printf(s:ext_cmd[s:default_ext_filter], g:clap.input.get())
-  endif
-=======
     let s:cur_ext_filter = g:clap.context.externalfilter
   elseif has_key(g:clap.context, 'ef')
     let s:cur_ext_filter = g:clap.context.ef
@@ -135,12 +106,7 @@
   else
     let s:cur_ext_filter = s:default_ext_filter
   endif
-  if s:cur_ext_filter ==# 'maple'
-    let g:__clap_maple_fuzzy_matched = []
-    let Provider = g:clap.provider._()
-  endif
   return printf(s:ext_cmd[s:cur_ext_filter], g:clap.input.get())
->>>>>>> f37c6fe3
 endfunction
 
 function! s:filter(line, pattern) abort
