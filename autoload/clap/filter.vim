" Author: liuchengxu <xuliuchengxlc@gmail.com>
" Description: Filter out the candidate lines given input.

let s:save_cpo = &cpoptions
set cpoptions&vim

let s:pattern_builder = {}

let s:default_ext_filter = v:null

if has('python3') || has('python')
  let s:py_exe = has('python3') ? 'python3' : 'python'
else
  let s:py_exe = v:null
endif

let s:ext_cmd = {}

<<<<<<< HEAD
=======
" Use "%s" instead of bare %s in case of the query containing ';',
" e.g., rg --files | maple hello;world, world can be misinterpreted as a
" command.
let s:ext_cmd.fzy = 'fzy --show-matches="%s"'
let s:ext_cmd.fzf = 'fzf --filter="%s"'
let s:ext_cmd.sk = 'sk --filter="%s"'

>>>>>>> 947a9718
function! s:other_fuzzy_ext_filter() abort
  " TODO support skim, skim seems to have a score at the beginning.
  for ext in ['fzy', 'fzf']
    if executable(ext)
      return ext
    endif
  endfor
  return v:null
endfunction

if exists('g:clap_default_external_filter')
  let s:default_ext_filter = g:clap_default_external_filter
  if index(keys(s:ext_cmd), s:default_ext_filter) == -1
    call g:clap.abort('Unsupported external filter: '.s:default_ext_filter)
  endif
elseif clap#maple#is_available()
  let s:default_ext_filter = 'maple'
  let s:ext_cmd.maple = clap#maple#filter_cmd_fmt()
else
  let s:default_ext_filter = s:other_fuzzy_ext_filter()
endif

function! clap#filter#using_maple() abort
  return s:ext_filter == 'maple'
endfunction

function! s:pattern_builder._force_case() abort
  " Smart case
  if self.input =~? '\u'
    return '\C'
  else
    return '\c'
  endif
endfunction

function! s:pattern_builder.smartcase() abort
  let l:_force_case = self._force_case()
  let s:matchadd_pattern = l:_force_case.self.input
  return l:_force_case.self.input
endfunction

function! s:pattern_builder.substring() abort
  let l:_force_case = self._force_case()
  let l:filter_pattern = ['\V\^', l:_force_case]
  let s:matchadd_pattern = []
  for l:s in split(self.input)
    call add(filter_pattern, printf('\.\*\zs%s\ze', l:s))
    " FIXME can not distinguish `f f` highlight
    " these two f should be highlighed with different colors
    call add(s:matchadd_pattern, l:_force_case.l:s)
  endfor
  return join(l:filter_pattern, '')
endfunction

function! s:pattern_builder.build() abort
  if stridx(self.input, ' ') != -1
    return self.substring()
  else
    return self.smartcase()
  endif
endfunction

" Return substring pattern or the smartcase input pattern.
function! clap#filter#matchadd_pattern() abort
  return get(s:, 'matchadd_pattern', '')
endfunction

function! clap#filter#has_external_default() abort
  return s:default_ext_filter isnot v:null
endfunction

function! s:maple_converter(line) abort
  let json_decoded = json_decode(a:line)
  if exists('g:__clap_maple_fuzzy_matched')
    call add(g:__clap_maple_fuzzy_matched, json_decoded.indices)
  endif
  return json_decoded.text
endfunction

function! clap#filter#get_external_cmd_or_default() abort
  if has_key(g:clap.context, 'externalfilter')
    let s:ext_filter = g:clap.context.externalfilter
  elseif has_key(g:clap.context, 'ef')
    let s:ext_filter = g:clap.context.ef
  elseif s:default_ext_filter is v:null
    call g:clap.abort('No external filter available')
    return
  else
    let s:ext_filter = s:default_ext_filter
  endif
  if s:ext_filter ==# 'maple'
    let g:__clap_maple_fuzzy_matched = []
    let Provider = g:clap.provider._()
    if !has_key(Provider, 'converter')
      let Provider.converter = function('s:maple_converter')
    endif
  endif
  return printf(s:ext_cmd[s:ext_filter], g:clap.input.get())
endfunction

function! s:filter(line, pattern) abort
  return a:line =~ a:pattern
endfunction

function! s:fallback_filter(query, candidates) abort
  let s:pattern_builder.input = a:query
  let l:filter_pattern = s:pattern_builder.build()
  return filter(copy(a:candidates), 's:filter(v:val, l:filter_pattern)')
endfunction

let s:can_use_python = v:false

if s:py_exe isnot v:null

  function! s:setup_python() abort
    if !has('nvim')
execute s:py_exe "<< EOF"
import sys
from os.path import normpath, join
import vim
plugin_root_dir = vim.eval('g:clap#autoload_dir')
python_root_dir = normpath(join(plugin_root_dir, '..', 'pythonx'))
sys.path.insert(0, python_root_dir)
import clap
EOF
    endif
  endfunction

  try
    call s:setup_python()

    if has('win32')
      let s:LIB = '\pythonx\clap\fuzzymatch_rs.pyd'
    else
      let s:LIB = '/pythonx/clap/fuzzymatch_rs.so'
    endif

    let s:has_rust_ext = filereadable(fnamemodify(g:clap#autoload_dir, ':h').s:LIB)
    " For test only
    if get(g:, 'clap_use_pure_python', 0)
      let s:py_fn = 'clap_fzy_py'
    else
      let s:py_fn = s:has_rust_ext ? 'clap_fzy_rs' : 'clap_fzy_py'
    endif
    execute s:py_exe 'from clap.fzy import' s:py_fn

    function! clap#filter#benchmark(query, candidates) abort
      return s:ext_filter(a:query, a:candidates)
    endfunction

    function! s:ext_filter(query, candidates) abort
      let [g:__clap_fuzzy_matched_indices, filtered] = pyxeval(s:py_fn.'()')
      return filtered
    endfunction

    let s:can_use_python = v:true
  catch
    call clap#helper#echo_error(v:exception)
  endtry
endif

function! clap#filter#has_rust_ext() abort
  return get(s:, 'has_rust_ext', v:false)
endfunction

if s:can_use_python
  function! clap#filter#(query, candidates) abort
    try
      return s:ext_filter(a:query, a:candidates)
    catch
      return s:fallback_filter(a:query, a:candidates)
    endtry
  endfunction
else
  function! clap#filter#(query, candidates) abort
    return s:fallback_filter(a:query, a:candidates)
  endfunction
endif

let &cpoptions = s:save_cpo
unlet s:save_cpo<|MERGE_RESOLUTION|>--- conflicted
+++ resolved
@@ -16,8 +16,6 @@
 
 let s:ext_cmd = {}
 
-<<<<<<< HEAD
-=======
 " Use "%s" instead of bare %s in case of the query containing ';',
 " e.g., rg --files | maple hello;world, world can be misinterpreted as a
 " command.
@@ -25,7 +23,6 @@
 let s:ext_cmd.fzf = 'fzf --filter="%s"'
 let s:ext_cmd.sk = 'sk --filter="%s"'
 
->>>>>>> 947a9718
 function! s:other_fuzzy_ext_filter() abort
   " TODO support skim, skim seems to have a score at the beginning.
   for ext in ['fzy', 'fzf']
