--- conflicted
+++ resolved
@@ -79,12 +79,8 @@
 
   if has('python3') || has('python')
     try
-<<<<<<< HEAD
-      return clap#filter#sync#python#(a:query, a:candidates, winwidth(g:clap.display.winid), s:enable_icon(), s:match_type(), clap#filter#get_bonus_type())
-=======
       let s:has_py_dynamic_module = clap#filter#sync#python#has_dynamic_module()
       let s:can_use_python = v:true
->>>>>>> d8163a6b
     catch
       call clap#helper#echo_error(v:exception)
     endtry
@@ -98,7 +94,7 @@
     let s:current_filter_impl = 'Python'
     function! clap#filter#sync(query, candidates) abort
       try
-        return clap#filter#sync#python#(a:query, a:candidates, winwidth(g:clap.display.winid), s:enable_icon(), s:match_type())
+        return clap#filter#sync#python#(a:query, a:candidates, winwidth(g:clap.display.winid), s:enable_icon(), s:match_type(), clap#filter#get_bonus_type())
       catch
         call clap#helper#echo_error(v:exception.', throwpoint:'.v:throwpoint)
         return clap#filter#sync#viml#(a:query, a:candidates)
