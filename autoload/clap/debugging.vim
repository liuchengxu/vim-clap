--- conflicted
+++ resolved
@@ -57,11 +57,7 @@
   echohl Type   | echo '         has +python3: ' | echohl NONE
   echohl Normal | echon has('python3')           | echohl NONE
 
-<<<<<<< HEAD
-  echohl Type   | echo 'has py dynamic module: '            | echohl NONE
-=======
   echohl Type   | echo 'has py dynamic module: '                | echohl NONE
->>>>>>> f6e58600
   echohl Normal | echon clap#filter#python#has_dynamic_module() | echohl NONE
 
   echohl Type   | echo '     Current FileType: ' | echohl NONE
