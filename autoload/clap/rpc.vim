" Author: liuchengxu <xuliuchengxlc@gmail.com>
" Description: Maple RPC service.

let s:save_cpo = &cpoptions
set cpoptions&vim

let s:job_id = -1

if has('nvim')

  let s:round_message = ''
  let s:content_length = 0

  function! s:handle_stdout(lines) abort
    while !empty(a:lines)
      let line = remove(a:lines, 0)

      if line ==# ''
        continue
      elseif s:content_length == 0
        if line =~# '^Content-length:'
          let s:content_length = str2nr(matchstr(line, '\d\+$'))
        else
          call clap#helper#echo_error('This should not happen, unknown message:'.line)
        endif
        continue
      endif

      if s:content_length < strlen(l:line)
        let s:round_message .= strpart(line, 0, s:content_length)
        call insert(a:lines, strpart(line, s:content_length))
        let s:content_length = 0
      else
        let s:round_message .= line
        let s:content_length -= strlen(l:line)
      endif

      " The message for this round is still incomplete, contintue to read more.
      if s:content_length > 0
        continue
      endif

      try
        call s:MessageHandler(trim(s:round_message))
      catch
        call clap#helper#echo_error('Failed to handle message:'.v:exception)
      finally
        let s:round_message = ''
      endtry

    endwhile
  endfunction

  function! s:on_event(job_id, data, event) abort
    " We only process the job that was spawned last time.
    if a:job_id == s:job_id
      if a:event ==# 'stdout'
        call s:handle_stdout(a:data)
      elseif a:event ==# 'stderr'
        if a:data == ['']
          return
        endif
        call clap#helper#echo_error('on_event:'.string(a:data))
      endif
    endif
  endfunction

  function! s:start_rpc() abort
    let s:job_id = jobstart(s:rpc_cmd, {
          \ 'on_exit': function('s:on_event'),
          \ 'on_stdout': function('s:on_event'),
          \ 'on_stderr': function('s:on_event'),
          \ })
  endfunction

  function! clap#rpc#send_message(msg) abort
    call chansend(s:job_id, a:msg."\n")
  endfunction

else

  function! s:out_cb(channel, message) abort
    if s:job_id > 0 && a:channel == s:job_channel
      " call clap#provider#filer#handle_stdout(a:message)
      if a:message =~# '^Content-length:' || a:message ==# ''
        return
      endif
      try
        call s:MessageHandler(a:message)
      catch
        call clap#helper#echo_error('Failed to handle message:'.a:message.', exception:'.v:exception)
      endtry
    endif
  endfunction

  function! s:err_cb(channel, message) abort
    if s:job_id > 0 && clap#job#vim8_job_id_of(a:channel) == s:job_id
      call clap#helper#echo_error(a:message)
    endif
  endfunction

  function! s:start_rpc() abort
    let s:job = job_start(clap#job#wrap_cmd(s:rpc_cmd), {
          \ 'err_cb': function('s:err_cb'),
          \ 'out_cb': function('s:out_cb'),
          \ 'noblock': 1,
          \ })
<<<<<<< HEAD
=======
    let s:job_channel = job_getchannel(s:job)
>>>>>>> c62e3094
    let s:job_id = clap#job#get_vim8_job_id(s:job)
  endfunction

  function! clap#rpc#send_message(msg) abort
    call ch_sendraw(s:job, a:msg."\n")
  endfunction
endif

function! clap#rpc#stop() abort
  if s:job_id > 0
    call clap#job#stop(s:job_id)
    let s:job_id = -1
  endif
endfunction

function! clap#rpc#start(MessageHandler) abort
  call clap#rpc#stop()
  let s:MessageHandler = a:MessageHandler
  let s:rpc_cmd = clap#maple#build_cmd('rpc')
  call s:start_rpc()
  return
endfunction

let &cpoptions = s:save_cpo
unlet s:save_cpo<|MERGE_RESOLUTION|>--- conflicted
+++ resolved
@@ -105,10 +105,7 @@
           \ 'out_cb': function('s:out_cb'),
           \ 'noblock': 1,
           \ })
-<<<<<<< HEAD
-=======
     let s:job_channel = job_getchannel(s:job)
->>>>>>> c62e3094
     let s:job_id = clap#job#get_vim8_job_id(s:job)
   endfunction
 
