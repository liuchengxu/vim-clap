" Author: liuchengxu <xuliuchengxlc@gmail.com>
" Description: Neovim floating_win UI.

scriptencoding utf-8

let s:save_cpo = &cpoptions
set cpoptions&vim

let g:clap#floating_win#input = {}
let g:clap#floating_win#display = {}
let g:clap#floating_win#spinner = {}
let g:clap#floating_win#preview = {}

let s:spinner_bufnr = nvim_create_buf(v:false, v:true)
let g:clap.spinner.bufnr = s:spinner_bufnr

let s:input_bufnr = nvim_create_buf(v:false, v:true)
let g:clap.input.bufnr = s:input_bufnr

let s:display_bufnr = nvim_create_buf(v:false, v:true)
let g:clap.display.bufnr = s:display_bufnr

let s:symbol_left_bufnr = nvim_create_buf(v:false, v:true)
let s:symbol_right_bufnr = nvim_create_buf(v:false, v:true)

let s:preview_bufnr = nvim_create_buf(v:false, v:true)

let s:exists_deoplete = exists('*deoplete#custom#buffer_option')

let s:symbol_left = g:__clap_search_box_border_symbol.left
let s:symbol_right = g:__clap_search_box_border_symbol.right
let s:symbol_width = strdisplaywidth(s:symbol_right)

let s:display_winhl = 'Normal:ClapDisplay,EndOfBuffer:ClapDisplayInvisibleEndOfBuffer,SignColumn:ClapDisplay'
let s:preview_winhl = 'Normal:ClapPreview,EndOfBuffer:ClapPreviewInvisibleEndOfBuffer,SignColumn:ClapPreview'

"  -----------------------------
" | spinner | input             |
" |-----------------------------|
" |          display            |
" |-----------------------------|
" |          preview            |
"  -----------------------------
function! g:clap#floating_win#display.open() abort
  " Check if the buffer is still valid as when switching between the sessions, it could become invalid.
  if !nvim_buf_is_valid(s:display_bufnr)
    let s:display_bufnr = nvim_create_buf(v:false, v:true)
    let g:clap.display.bufnr = s:display_bufnr
  endif

  let s:display_opts = clap#layout#calc()

  silent let s:display_winid = nvim_open_win(s:display_bufnr, v:true, s:display_opts)

  call setwinvar(s:display_winid, '&winhl', s:display_winhl)
  call matchadd('ClapNoMatchesFound', g:__clap_no_matches_pattern, 10, 1001, {'window': s:display_winid})
  " call setwinvar(s:display_winid, '&winblend', 15)

  let g:clap.display.winid = s:display_winid

  " call setwinvar(s:display_winid, '&listchars', 'extends:•')
  "
  " \ '&listchars': 'extends:•'
  "
  " listchars would cause some troubles in some files using tab.
  " Is there a better solution?
  call g:clap.display.setbufvar_batch({
        \ '&wrap': 0,
        \ '&number': 0,
        \ '&relativenumber': 0,
        \ '&cursorline': 0,
        \ '&signcolumn': 'yes',
        \ })
endfunction

function! g:clap#floating_win#display.shrink_if_undersize() abort
  let opts = nvim_win_get_config(s:display_winid)
  if g:clap.display.line_count() < s:display_opts.height
    let opts.height = g:clap.display.line_count()
  else
    let opts.height = s:display_opts.height
  endif
  call nvim_win_set_config(s:display_winid, opts)
  call s:try_adjust_preview()
endfunction

function! g:clap#floating_win#display.shrink() abort
  let height = g:clap.display.line_count()
  let opts = nvim_win_get_config(s:display_winid)
  if opts.height != height
    let opts.height = height
    call nvim_win_set_config(s:display_winid, opts)
    call s:try_adjust_preview()
  endif
endfunction

function! s:open_win_border_left() abort
  if s:symbol_width > 0
    let opts = nvim_win_get_config(s:display_winid)
    let opts.row -= 1
    let opts.width = s:symbol_width
    let opts.height = 1
    let opts.focusable = v:false

    if !nvim_buf_is_valid(s:symbol_left_bufnr)
      let s:symbol_left_bufnr = nvim_create_buf(v:false, v:true)
    endif
    silent let s:symbol_left_winid = nvim_open_win(s:symbol_left_bufnr, v:false, opts)

    call setwinvar(s:symbol_left_winid, '&winhl', 'Normal:ClapSymbol')
    call setbufvar(s:symbol_left_bufnr, '&filetype', 'clap_spinner')
    call setbufvar(s:symbol_left_bufnr, '&signcolumn', 'no')

    call setbufline(s:symbol_left_bufnr, 1, s:symbol_left)
  endif
endfunction

function! g:clap#floating_win#spinner.open() abort
  let opts = nvim_win_get_config(s:display_winid)
  let opts.col += s:symbol_width
  let opts.row -= 1
  let opts.width = clap#spinner#width()
  let opts.height = 1
  let opts.focusable = v:false

  if !nvim_buf_is_valid(s:spinner_bufnr)
    let s:spinner_bufnr = nvim_create_buf(v:false, v:true)
    let g:clap.spinner.bufnr = s:spinner_bufnr
  endif
  silent let s:spinner_winid = nvim_open_win(s:spinner_bufnr, v:false, opts)

  call setwinvar(s:spinner_winid, '&winhl', 'Normal:ClapSpinner')
  call setbufvar(s:spinner_bufnr, '&filetype', 'clap_spinner')
  call setbufvar(s:spinner_bufnr, '&signcolumn', 'no')

  let g:clap.spinner = get(g:clap, 'spinner', {})
  let g:clap.spinner.winid = s:spinner_winid
endfunction

function! g:clap#floating_win#spinner.shrink() abort
  let width = clap#spinner#width()
  let opts = nvim_win_get_config(s:spinner_winid)
  if opts.width != width
    let opts.width = width
    call nvim_win_set_config(s:spinner_winid, opts)

    let opts = nvim_win_get_config(s:spinner_winid)
    let opts.col += opts.width
    let opts.width = s:display_opts.width - opts.width - s:symbol_width * 2
<<<<<<< HEAD
    let opts.focusable = v:true
    call nvim_win_set_config(s:input_winid, opts)
=======
    let g:clap#floating_win#input.width = opts.width
    call nvim_win_set_config(s:input_winid, opts)
    call clap#indicator#repadding()
>>>>>>> eef7dab7
  endif
endfunction

function! g:clap#floating_win#input.open() abort
  let opts = nvim_win_get_config(s:spinner_winid)
  let opts.col += opts.width
  let opts.width = s:display_opts.width - opts.width - s:symbol_width * 2
  let opts.focusable = v:true

  let g:clap#floating_win#input.width = opts.width

  if !nvim_buf_is_valid(s:input_bufnr)
    let s:input_bufnr = nvim_create_buf(v:false, v:true)
    let g:clap.input.bufnr = s:input_bufnr
  endif
  silent let s:input_winid = nvim_open_win(s:input_bufnr, v:true, opts)

  let w:clap_search_text_hi_id = matchaddpos('ClapSearchText', [1])

  call setwinvar(s:input_winid, '&winhl', 'Normal:ClapInput')
  if g:clap.provider.id ==# 'filer'
    call setbufvar(s:input_bufnr, '&filetype', 'clap_filer_input')
  else
    call setbufvar(s:input_bufnr, '&filetype', 'clap_input')
  endif
  let s:save_completeopt = &completeopt
  call nvim_set_option('completeopt', '')
  call setbufvar(s:input_bufnr, 'coc_suggest_disable', 1)
  if s:exists_deoplete
    call deoplete#custom#buffer_option('auto_complete', v:false)
  endif

  let g:clap.input.winid = s:input_winid
endfunction

function! s:open_win_border_right() abort
  if s:symbol_width > 0
    let opts = nvim_win_get_config(s:input_winid)
    let opts.col += opts.width
    let opts.width = s:symbol_width
    let opts.focusable = v:false

    if !nvim_buf_is_valid(s:symbol_right_bufnr)
      let s:symbol_right_bufnr = nvim_create_buf(v:false, v:true)
    endif
    silent let s:symbol_right_winid = nvim_open_win(s:symbol_right_bufnr, v:false, opts)

    call setwinvar(s:symbol_right_winid, '&winhl', 'Normal:ClapSymbol')
    call setbufvar(s:symbol_right_bufnr, '&filetype', 'clap_spinner')
    call setbufvar(s:symbol_right_bufnr, '&signcolumn', 'no')

    call setbufline(s:symbol_right_bufnr, 1, s:symbol_right)
  endif
endfunction

function! s:try_adjust_preview() abort
  if exists('s:preview_winid')
    let preview_opts = nvim_win_get_config(s:preview_winid)
    let opts = nvim_win_get_config(s:display_winid)
    let preview_opts.row = opts.row + opts.height
    call nvim_win_set_config(s:preview_winid, preview_opts)
  endif
endfunction

function! s:adjust_display_for_border_symbol() abort
  let opts = nvim_win_get_config(s:display_winid)
  let opts.col += s:symbol_width
  let opts.width -= s:symbol_width * 2
  call nvim_win_set_config(s:display_winid, opts)
endfunction

function! s:create_preview_win(height) abort
  let opts = nvim_win_get_config(s:display_winid)
  let opts.row += opts.height
  let opts.height = a:height

  if !nvim_buf_is_valid(s:preview_bufnr)
    let s:preview_bufnr = nvim_create_buf(v:false, v:true)
  endif
  silent let s:preview_winid = nvim_open_win(s:preview_bufnr, v:false, opts)

  call setwinvar(s:preview_winid, '&winhl', s:preview_winhl)
  " call setwinvar(s:preview_winid, '&winblend', 15)

  call clap#api#setbufvar_batch(s:preview_bufnr, {
        \ '&number': 0,
        \ '&cursorline': 0,
        \ '&signcolumn': 'no',
        \ })

  let g:clap#floating_win#preview.winid = s:preview_winid
  let g:clap#floating_win#preview.bufnr = s:preview_bufnr
endfunction

function! clap#floating_win#preview.show(lines) abort
  let height = len(a:lines)
  if !exists('s:preview_winid')
    call s:create_preview_win(height)
  else
    let opts = nvim_win_get_config(s:preview_winid)
    if opts.height != height
      let opts.height = height
      call nvim_win_set_config(s:preview_winid, opts)
    endif
  endif
  call clap#util#nvim_buf_set_lines(s:preview_bufnr, a:lines)
endfunction

function! clap#floating_win#preview.close() abort
  if exists('s:preview_winid')
    call clap#util#nvim_win_close_safe(s:preview_winid)
    unlet s:preview_winid
  endif
endfunction

function! clap#floating_win#preview.hide() abort
  call g:clap#floating_win#preview.close()
endfunction

function! s:ensure_closed() abort
  call clap#floating_win#close()
  silent! autocmd! ClapEnsureAllClosed
endfunction

function! clap#floating_win#open() abort
  let g:__clap_display_curlnum = 1

  " The order matters.
  call g:clap#floating_win#display.open()
  call s:open_win_border_left()
  call g:clap#floating_win#spinner.open()
  call g:clap#floating_win#input.open()
  call s:open_win_border_right()

  " This seemingly does not look good.
  " call s:adjust_display_for_border_symbol()

  call clap#_init()

  augroup ClapEnsureAllClosed
    autocmd!
    " autocmd BufEnter,WinEnter,WinLeave * call s:ensure_closed()
  augroup END

  call g:clap.input.goto_win()

  call g:clap.provider.try_set_syntax()
  call g:clap.provider.on_enter()

  silent doautocmd <nomodeline> User ClapOnEnter

  startinsert

  call g:clap.provider.apply_query()
endfunction

function! s:win_close(winid) abort
  noautocmd call clap#util#nvim_win_close_safe(a:winid)
endfunction

function! clap#floating_win#close() abort
  silent! autocmd! ClapEnsureAllClosed

  if s:symbol_width > 0
    call s:win_close(s:symbol_left_winid)
    call s:win_close(s:symbol_right_winid)
  endif

  noautocmd call g:clap#floating_win#preview.close()
  call s:win_close(g:clap.input.winid)
  call s:win_close(g:clap.spinner.winid)

  " I don't know why, but this could be related to the cursor move in grep.vim
  " thus I have to go back to the start window in grep.vim
  call s:win_close(g:clap.display.winid)

  let &completeopt = s:save_completeopt
  if s:exists_deoplete
    call deoplete#custom#buffer_option('auto_complete', v:true)
  endif
endfunction

let &cpoptions = s:save_cpo
unlet s:save_cpo<|MERGE_RESOLUTION|>--- conflicted
+++ resolved
@@ -147,14 +147,10 @@
     let opts = nvim_win_get_config(s:spinner_winid)
     let opts.col += opts.width
     let opts.width = s:display_opts.width - opts.width - s:symbol_width * 2
-<<<<<<< HEAD
     let opts.focusable = v:true
-    call nvim_win_set_config(s:input_winid, opts)
-=======
     let g:clap#floating_win#input.width = opts.width
     call nvim_win_set_config(s:input_winid, opts)
     call clap#indicator#repadding()
->>>>>>> eef7dab7
   endif
 endfunction
 
