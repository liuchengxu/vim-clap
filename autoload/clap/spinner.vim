--- conflicted
+++ resolved
@@ -20,19 +20,13 @@
   let l:prompt = s:prompt_format
 
   let l:spinner = s:spinner
-<<<<<<< HEAD
-  " let l:provider_id = get(g:, 'clap_forerunner_status_sign', '').g:clap.provider.id
 
-  " Replace special markers with certain information.
-  " \=l:variable is used to avoid escaping issues.
-  " let l:prompt = substitute(l:prompt, '\V%spinner%', '\=l:spinner', 'g')
-  " let l:prompt = substitute(l:prompt, '\V%provider_id%', '\=l:provider_id', 'g')
   let l:prompt = getcwd()
 
   if exists('s:spinner_rpc')
     return s:spinner_rpc
   endif
-=======
+
   let l:provider_id = g:clap.provider.id
 
   " Replace special markers with certain information.
@@ -40,7 +34,6 @@
   let l:prompt = substitute(l:prompt, '\V%spinner%', '\=l:spinner', 'g')
   let l:prompt = substitute(l:prompt, '\V%forerunner_status%', '\=g:__clap_current_forerunner_status', 'g')
   let l:prompt = substitute(l:prompt, '\V%provider_id%', '\=l:provider_id', 'g')
->>>>>>> 15ac3fa5
 
   return l:prompt
 endfunction
