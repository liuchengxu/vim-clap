" Author: liuchengxu <xuliuchengxlc@gmail.com>
" Description: Dispatch the job via maple.

let s:save_cpo = &cpoptions
set cpoptions&vim

let s:job_id = -1
let s:job_timer = -1

let s:maple_delay = get(g:, 'clap_maple_delay', 100)

let s:bin_suffix = has('win32') ? '.exe' : ''

let s:maple_bin_localbuilt = fnamemodify(g:clap#autoload_dir, ':h').'/target/release/maple'.s:bin_suffix
let s:maple_bin_prebuilt = fnamemodify(g:clap#autoload_dir, ':h').'/bin/maple'.s:bin_suffix

" Check the local built.
if executable(s:maple_bin_localbuilt)
  let s:maple_bin = s:maple_bin_localbuilt
" Check the prebuilt binary.
elseif executable(s:maple_bin_prebuilt)
  let s:maple_bin = s:maple_bin_prebuilt
elseif executable('maple')
  let s:maple_bin = 'maple'
else
  let s:maple_bin = v:null
endif

<<<<<<< HEAD
function! clap#maple#info() abort
=======
function! clap#maple#binary() abort
>>>>>>> ff882a0c
  return s:maple_bin
endfunction

function! clap#maple#is_available() abort
  return s:maple_bin isnot v:null
endfunction

function! s:on_complete() abort
  " At initial vim8.2, bufwinid(popup_bufnr) seemingly does not work as expected. Ref #223.
  " if bufwinid(g:clap.display.bufnr) == -1
  "
  " Some long-running jobs can be still running, but the window has been canceled by user.
  if g:clap.display.winid == -1
    return
  endif

  call clap#spinner#set_idle()

  " Skip the job processing if use already clears the input at the moment.
  if empty(g:clap.input.get())
    return
  endif

  if empty(s:chunks)
    return
  endif

  let decoded = json_decode(s:chunks[0])
  if has_key(decoded, 'error')
    call g:clap.display.set_lines([
          \ 'The external job runs into some issue:',
          \ 'jobid: '.s:job_id,
          \ 'executable: '.split(s:cmd)[0],
          \ 'args: '.join(split(s:cmd)[1:], ' '),
          \ 'error:',
          \ ] + split(decoded.error, "\n"))
    call clap#indicator#set_matches('[0]')
    call clap#sign#disable_cursorline()
    return
  endif

  if decoded.total == 0
    call g:clap.display.set_lines([g:clap_no_matches_msg])
    call clap#indicator#set_matches('[0]')
    call clap#sign#disable_cursorline()
    call g:clap#display_win.compact_if_undersize()
    call g:clap.preview.hide()
    return
  endif

  call clap#impl#refresh_matches_count(string(decoded.total))

  if s:has_converter
    call g:clap.display.set_lines(map(decoded.lines, 's:Converter(v:val)'))
  else
    call g:clap.display.set_lines(decoded.lines)
  endif

  if has_key(decoded, 'indices')
    call clap#highlight#add_fuzzy_async(decoded.indices)
  endif

  call clap#sign#reset_to_first_line()
  call g:clap#display_win.compact_if_undersize()
endfunction

if has('nvim')

  function! s:on_event(job_id, data, event) abort
    " We only process the job that was spawned last time.
    if a:job_id == s:job_id
      if a:event ==# 'stdout'
        if len(a:data) > 1
          " Second last is the real last one for neovim.
          call extend(s:chunks, a:data[:-2])
        endif
      elseif a:event ==# 'stderr'
        " Ignore the error
      else
        call s:on_complete()
      endif
    endif
  endfunction

  function! s:start_maple() abort
    let s:job_id = clap#job#start_buffered(s:cmd, function('s:on_event'))
  endfunction

else

  function! s:close_cb(channel) abort
    if clap#job#vim8_job_id_of(a:channel) == s:job_id
      let s:chunks = split(ch_readraw(a:channel), "\n")
      call s:on_complete()
    endif
  endfunction

  function! s:start_maple() abort
    let s:job_id = clap#job#start_buffered(s:cmd, function('s:close_cb'))
  endfunction
endif

function! clap#maple#stop() abort
  if s:job_id > 0
    call clap#job#stop(s:job_id)
    let s:job_id = -1
  endif
endfunction

function! s:apply_start(_timer) abort
  let s:chunks = []

  if has_key(g:clap.provider._(), 'converter')
    let s:has_converter = v:true
    let s:Converter = g:clap.provider._().converter
  else
    let s:has_converter = v:false
  endif

  call g:clap.preview.hide()
  call s:start_maple()
endfunction

function! clap#maple#job_start(cmd) abort
  if s:job_timer != -1
    call timer_stop(s:job_timer)
  endif

  call clap#maple#stop()

  let s:cmd = a:cmd
  let s:job_timer = timer_start(s:maple_delay, function('s:apply_start'))
  return
endfunction

let s:can_enable_icon = ['files', 'git_files']

<<<<<<< HEAD
function! clap#maple#get_enable_icon() abort
=======
function! clap#maple#get_enable_icon_opt() abort
>>>>>>> ff882a0c
  if g:clap_enable_icon
        \ && index(s:can_enable_icon, g:clap.provider.id) > -1
    return '--enable-icon'
  else
    return ''
  endif
endfunction

function! clap#maple#inject_bin(cmd) abort
  return printf('%s %s', s:maple_bin, a:cmd)
endfunction

<<<<<<< HEAD
function! clap#maple#filter_subcommand(query) abort
  let global_opt = '--number '.g:clap.display.preload_capacity

  if g:clap.provider.id ==# 'files' && g:clap_enable_icon
    let global_opt .= ' --enable-icon'
  endif

  let cmd = printf('%s %s filter "%s"', s:maple_bin, global_opt, a:query)

  return cmd
endfunction

function! clap#maple#exec_subcommand(cmd) abort
  let global_opt = '--number '.g:clap.display.preload_capacity

  if g:clap.provider.id ==# 'files' && g:clap_enable_icon
    let global_opt .= ' --enable-icon'
  endif

  let cmd_dir = clap#rooter#working_dir()
  let cmd = printf('%s %s exec "%s" --cmd-dir "%s"',
        \ s:maple_bin,
        \ global_opt,
=======
function! clap#maple#forerunner_exec_subcommand(cmd) abort
  " No global --number option.
  let global_opt = clap#maple#get_enable_icon_opt()

  let cmd_dir = clap#rooter#working_dir()
  let subcommand = printf('exec "%s" --cmd-dir "%s" --output-threshold %d',
>>>>>>> ff882a0c
        \ a:cmd,
        \ cmd_dir,
        \ clap#filter#capacity(),
        \ )

  return printf('%s %s %s', s:maple_bin, global_opt, subcommand)
endfunction

function! clap#maple#filter_subcommand(query) abort
  let global_opt = '--number '.g:clap.display.preload_capacity

  if g:clap.provider.id ==# 'files' && g:clap_enable_icon
    let global_opt .= ' --enable-icon'
  endif

  let cmd = printf('%s %s filter "%s"', s:maple_bin, global_opt, a:query)

  return cmd
endfunction

<<<<<<< HEAD
function! clap#maple#grep(cmd, query, enable_icon) abort
  let global_opt = '--number '.g:clap.display.preload_capacity
  if a:enable_icon
    let global_opt .= ' --enable-icon'
  endif
  let cmd_dir = clap#rooter#working_dir()
  let cmd = printf('%s %s grep "%s" "%s" --cmd-dir "%s"',
        \ s:maple_bin,
        \ global_opt,
        \ a:cmd,
        \ a:query,
        \ cmd_dir,
        \ )
=======
function! clap#maple#run_exec(cmd) abort
  let global_opt = '--number '.g:clap.display.preload_capacity
  if g:clap.provider.id ==# 'files' && g:clap_enable_icon
    let global_opt .= ' --enable-icon'
  endif

  let cmd_dir = clap#rooter#working_dir()
  let subcommand = printf('exec "%s" --cmd-dir "%s"', a:cmd, cmd_dir)

  let cmd = printf('%s %s %s', s:maple_bin, global_opt, subcommand)

  call clap#maple#job_start(cmd)
endfunction

function! clap#maple#run_grep(cmd, query, enable_icon) abort
  let global_opt = '--number '.g:clap.display.preload_capacity
  if a:enable_icon
    let global_opt .= ' --enable-icon'
  endif

  let cmd_dir = clap#rooter#working_dir()
  let subcommand = printf('grep "%s" "%s" --cmd-dir "%s"', a:cmd, a:query, cmd_dir)

  let cmd = printf('%s %s %s', s:maple_bin, global_opt, subcommand)

>>>>>>> ff882a0c
  call clap#maple#job_start(cmd)
endfunction

let &cpoptions = s:save_cpo
unlet s:save_cpo<|MERGE_RESOLUTION|>--- conflicted
+++ resolved
@@ -26,11 +26,7 @@
   let s:maple_bin = v:null
 endif
 
-<<<<<<< HEAD
-function! clap#maple#info() abort
-=======
 function! clap#maple#binary() abort
->>>>>>> ff882a0c
   return s:maple_bin
 endfunction
 
@@ -168,11 +164,7 @@
 
 let s:can_enable_icon = ['files', 'git_files']
 
-<<<<<<< HEAD
-function! clap#maple#get_enable_icon() abort
-=======
 function! clap#maple#get_enable_icon_opt() abort
->>>>>>> ff882a0c
   if g:clap_enable_icon
         \ && index(s:can_enable_icon, g:clap.provider.id) > -1
     return '--enable-icon'
@@ -185,38 +177,12 @@
   return printf('%s %s', s:maple_bin, a:cmd)
 endfunction
 
-<<<<<<< HEAD
-function! clap#maple#filter_subcommand(query) abort
-  let global_opt = '--number '.g:clap.display.preload_capacity
-
-  if g:clap.provider.id ==# 'files' && g:clap_enable_icon
-    let global_opt .= ' --enable-icon'
-  endif
-
-  let cmd = printf('%s %s filter "%s"', s:maple_bin, global_opt, a:query)
-
-  return cmd
-endfunction
-
-function! clap#maple#exec_subcommand(cmd) abort
-  let global_opt = '--number '.g:clap.display.preload_capacity
-
-  if g:clap.provider.id ==# 'files' && g:clap_enable_icon
-    let global_opt .= ' --enable-icon'
-  endif
-
-  let cmd_dir = clap#rooter#working_dir()
-  let cmd = printf('%s %s exec "%s" --cmd-dir "%s"',
-        \ s:maple_bin,
-        \ global_opt,
-=======
 function! clap#maple#forerunner_exec_subcommand(cmd) abort
   " No global --number option.
   let global_opt = clap#maple#get_enable_icon_opt()
 
   let cmd_dir = clap#rooter#working_dir()
   let subcommand = printf('exec "%s" --cmd-dir "%s" --output-threshold %d',
->>>>>>> ff882a0c
         \ a:cmd,
         \ cmd_dir,
         \ clap#filter#capacity(),
@@ -237,21 +203,6 @@
   return cmd
 endfunction
 
-<<<<<<< HEAD
-function! clap#maple#grep(cmd, query, enable_icon) abort
-  let global_opt = '--number '.g:clap.display.preload_capacity
-  if a:enable_icon
-    let global_opt .= ' --enable-icon'
-  endif
-  let cmd_dir = clap#rooter#working_dir()
-  let cmd = printf('%s %s grep "%s" "%s" --cmd-dir "%s"',
-        \ s:maple_bin,
-        \ global_opt,
-        \ a:cmd,
-        \ a:query,
-        \ cmd_dir,
-        \ )
-=======
 function! clap#maple#run_exec(cmd) abort
   let global_opt = '--number '.g:clap.display.preload_capacity
   if g:clap.provider.id ==# 'files' && g:clap_enable_icon
@@ -277,7 +228,6 @@
 
   let cmd = printf('%s %s %s', s:maple_bin, global_opt, subcommand)
 
->>>>>>> ff882a0c
   call clap#maple#job_start(cmd)
 endfunction
 
