--- conflicted
+++ resolved
@@ -7,27 +7,6 @@
 
 let s:job_id = -1
 
-<<<<<<< HEAD
-" Use "%s" instead of bare %s in case of the query containing ';',
-" e.g., rg --files | maple hello;world, world can be misinterpreted as a
-" command.
-let s:maple_bin = fnamemodify(g:clap#autoload_dir, ':h').'/target/release/maple'
-
-if executable(s:maple_bin)
-  let s:cmd_maple = s:maple_bin.' "%s"'
-elseif executable('maple')
-  let s:cmd_maple = 'maple "%s"'
-else
-  let s:cmd_maple = v:null
-endif
-
-function! clap#maple#is_available() abort
-  return s:cmd_maple isnot v:null
-endfunction
-
-function! clap#maple#filter_cmd_fmt() abort
-  return s:cmd_maple
-=======
 let s:maple_bin = fnamemodify(g:clap#autoload_dir, ':h').'/target/release/maple'
 
 if executable(s:maple_bin)
@@ -44,7 +23,6 @@
 
 function! clap#maple#filter_cmd_fmt() abort
   return s:maple_filter_cmd
->>>>>>> 947a9718
 endfunction
 
 function! s:on_complete() abort
