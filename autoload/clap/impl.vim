" Author: liuchengxu <xuliuchengxlc@gmail.com>
" Description: Default implementation for various hooks.

let s:save_cpo = &cpoptions
set cpoptions&vim

let s:is_nvim = has('nvim')

" =======================================
" sync implementation
" =======================================
function! s:reset_on_empty_input() abort
  call g:clap.display.set_lines_lazy(s:get_cache_or_raw_source())
  call clap#indicator#set_matches('['.g:__clap_initial_source_size.']')
  call clap#sign#toggle_cursorline()
  call g:clap#display_win.shrink_if_undersize()
  call g:clap.preview.hide()
endfunction

" g:__clap_forerunner_result is fetched in async.
" g:clap.provider.get_source() is sync.
function! s:get_cache_or_raw_source() abort
  if exists('g:__clap_forerunner_result')
    if !exists('g:__clap_initial_source_size')
      let g:__clap_initial_source_size = g:clap.display.initial_size
    endif
    return g:__clap_forerunner_result
  endif
  if !exists('g:__clap_raw_source')
    let g:__clap_raw_source = g:clap.provider.get_source()
    let g:__clap_initial_source_size = len(g:__clap_raw_source)
  endif
  return g:__clap_raw_source
endfunction

function! s:get_source() abort
  if get(g:, '__clap_should_refilter', v:false)
        \ || get(g:, '__clap_do_not_use_cache', v:false)
    let l:lines = s:get_cache_or_raw_source()
    let g:__clap_should_refilter = v:false
    let g:__clap_do_not_use_cache = v:false
  else
    " Assuming in the middle of typing, we are continuing to filter.
    let l:lines = g:clap.display.get_lines() + g:clap.display.cache

    " If there is no matches for the current filtered result, restore to the original source.
    if l:lines == [g:clap_no_matches_msg]
      let l:lines = s:get_cache_or_raw_source()
    endif
  endif
  return l:lines
endfunction

" NOTE: some local variable without explicit l:, e.g., count,
" may run into some erratic read-only error.
function! clap#impl#refresh_matches_count(cnt_str) abort
  let l:matches_cnt = a:cnt_str

  if get(g:clap.display, 'initial_size', -1) > 0
    let l:matches_cnt .= '/'.g:clap.display.initial_size
  endif

  call clap#indicator#set_matches('['.l:matches_cnt.']')
  call clap#sign#reset_to_first_line()
endfunction

function! s:on_typed_sync_impl() abort
  call g:clap.display.clear_highlight()

  let l:cur_input = g:clap.input.get()

  if empty(l:cur_input)
    call s:reset_on_empty_input()
    return
  endif

  call clap#spinner#set_busy()

  " Do not use get(g:, '__clap_forerunner_result', s:get_source()) as vim
  " evaluates the default value of get(...) any how.
  if exists('g:__clap_forerunner_result')
    let l:raw_lines = g:__clap_forerunner_result
  else
    let l:raw_lines = s:get_source()
  endif
<<<<<<< HEAD

  call clap#impl#apply_filter(g:clap.provider.filter(), l:cur_input, l:raw_lines)
endfunction

function! clap#impl#apply_filter(FilterFn, query, candidates) abort
  let l:lines = a:FilterFn(a:query, a:candidates)

  if empty(l:lines)
    let l:lines = [g:clap_no_matches_msg]
    let g:__clap_has_no_matches = v:true
    call g:clap.display.set_lines_lazy(lines)
    " In clap#impl#refresh_matches_count() we reset the sign to the first line,
    " But the signs are seemingly removed when setting the lines, so we should
    " postpone the sign update.
    call clap#impl#refresh_matches_count('0')
    call g:clap.preview.hide()
  else
    let g:__clap_has_no_matches = v:false
    call g:clap.display.set_lines_lazy(lines)
    call clap#impl#refresh_matches_count(string(len(l:lines)))
  endif
=======
>>>>>>> 41ebbfde

  call clap#filter#on_typed(g:clap.provider.filter(), l:cur_input, l:raw_lines)
endfunction

" =======================================
" async implementation
" =======================================
function! s:on_typed_async_impl() abort
  call g:clap.display.clear_highlight()
  let l:cur_input = g:clap.input.get()

  if empty(l:cur_input)
    if exists('g:__clap_raw_source')
      call g:clap.display.set_lines_lazy(g:__clap_raw_source)
      call clap#indicator#set_matches('['.g:__clap_initial_source_size.']')
      call clap#sign#toggle_cursorline()
      call g:clap#display_win.shrink_if_undersize()
      call g:clap.preview.hide()
    endif
    call clap#highlight#clear()
    return
  endif

  " Do not clear the outdated content as it would cause the annoying flicker.
  " call g:clap.display.clear()

  let cmd = g:clap.provider.source_async_or_default()

  if clap#filter#external#using_maple()
    call clap#rooter#run(function('clap#maple#job_start'), cmd)
  else
    call clap#rooter#run(function('clap#dispatcher#job_start'), cmd)
  endif

  call clap#spinner#set_busy()
endfunction

" Choose the suitable way according to the source size.
function! s:detect_should_switch_to_async() abort
  " Optimze for blines provider.
  if g:clap.provider.id ==# 'blines'
        \ && g:clap.display.initial_size > 100000
    return v:true
  endif

  if g:clap.provider.is_pure_async()
        \ || g:clap.provider.source_type == g:__t_string
        \ || g:clap.provider.source_type == g:__t_func_string
    return v:true
  endif

  let Source = g:clap.provider._().source

  if g:clap.provider.source_type == g:__t_list
    let s:cur_source = Source
  elseif g:clap.provider.source_type == g:__t_func_list
    let s:cur_source = Source()
  endif

  let g:__clap_raw_source = s:cur_source
  let g:__clap_initial_source_size = len(g:__clap_raw_source)

  if clap#filter#beyond_capacity(g:__clap_initial_source_size)
    return v:true
  endif

  return v:false
endfunction

function! s:should_switch_to_async() abort
  if has_key(g:clap.provider, 'should_switch_to_async')
    return g:clap.provider.should_switch_to_async
  else
    let should_switch_to_async = s:detect_should_switch_to_async()
    let g:clap.provider.should_switch_to_async = should_switch_to_async
    return should_switch_to_async
  endif
endfunction

"                          filter
"                       /  (sync/async)
"             on_typed -
"           /           \
"          /              dispatcher
" on_enter                 (async)        --> on_exit
"          \
"           \
"             on_move
"
function! clap#impl#on_typed() abort
  " If user explicitly uses the external filter, just use the async impl then,
  " even the forerunner job is finished already.
  if clap#api#has_externalfilter()
    call s:on_typed_async_impl()
    return
  endif
  if exists('g:__clap_forerunner_result')
    call s:on_typed_sync_impl()
    return
  endif
  if g:clap.provider.can_async() &&
        \ (get(g:clap.context, 'async') is v:true || s:should_switch_to_async())
    call s:on_typed_async_impl()
  else
    call s:on_typed_sync_impl()
  endif
endfunction

let &cpoptions = s:save_cpo
unlet s:save_cpo<|MERGE_RESOLUTION|>--- conflicted
+++ resolved
@@ -83,30 +83,6 @@
   else
     let l:raw_lines = s:get_source()
   endif
-<<<<<<< HEAD
-
-  call clap#impl#apply_filter(g:clap.provider.filter(), l:cur_input, l:raw_lines)
-endfunction
-
-function! clap#impl#apply_filter(FilterFn, query, candidates) abort
-  let l:lines = a:FilterFn(a:query, a:candidates)
-
-  if empty(l:lines)
-    let l:lines = [g:clap_no_matches_msg]
-    let g:__clap_has_no_matches = v:true
-    call g:clap.display.set_lines_lazy(lines)
-    " In clap#impl#refresh_matches_count() we reset the sign to the first line,
-    " But the signs are seemingly removed when setting the lines, so we should
-    " postpone the sign update.
-    call clap#impl#refresh_matches_count('0')
-    call g:clap.preview.hide()
-  else
-    let g:__clap_has_no_matches = v:false
-    call g:clap.display.set_lines_lazy(lines)
-    call clap#impl#refresh_matches_count(string(len(l:lines)))
-  endif
-=======
->>>>>>> 41ebbfde
 
   call clap#filter#on_typed(g:clap.provider.filter(), l:cur_input, l:raw_lines)
 endfunction
