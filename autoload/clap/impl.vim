" Author: liuchengxu <xuliuchengxlc@gmail.com>
" Description: Default implementation for various hooks.

let s:save_cpo = &cpoptions
set cpoptions&vim

let s:is_nvim = has('nvim')

" =======================================
" sync implementation
" =======================================
function! s:reset_on_empty_input() abort
  call g:clap.display.set_lines_lazy(s:get_cache_or_raw_source())
  call clap#indicator#set_matches('['.g:__clap_initial_source_size.']')
  call clap#sign#toggle_cursorline()
  call g:clap#display_win.shrink_if_undersize()
  call g:clap.preview.hide()
endfunction

" g:__clap_forerunner_result is fetched in async.
" g:clap.provider.get_source() is sync.
function! s:get_cache_or_raw_source() abort
  if exists('g:__clap_forerunner_result')
    if !exists('g:__clap_initial_source_size')
      let g:__clap_initial_source_size = g:clap.display.initial_size
    endif
    return g:__clap_forerunner_result
  endif
  if !exists('g:__clap_raw_source')
    let g:__clap_raw_source = g:clap.provider.get_source()
    let g:__clap_initial_source_size = len(g:__clap_raw_source)
  endif
  return g:__clap_raw_source
endfunction

function! s:get_source() abort
  if get(g:, '__clap_should_refilter', v:false)
        \ || get(g:, '__clap_do_not_use_cache', v:false)
    let l:lines = s:get_cache_or_raw_source()
    let g:__clap_should_refilter = v:false
    let g:__clap_do_not_use_cache = v:false
  else
    " Assuming in the middle of typing, we are continuing to filter.
    let l:lines = g:clap.display.get_lines() + g:clap.display.cache

    " If there is no matches for the current filtered result, restore to the original source.
    if l:lines == [g:clap_no_matches_msg]
      let l:lines = s:get_cache_or_raw_source()
    endif
  endif
  return l:lines
endfunction

function! s:on_typed_sync_impl() abort
  call g:clap.display.clear_highlight()

  let l:cur_input = g:clap.input.get()

  if empty(l:cur_input)
    call s:reset_on_empty_input()
    return
  endif

  call clap#spinner#set_busy()

  " Do not use get(g:, '__clap_forerunner_result', s:get_source()) as vim
  " evaluates the default value of get(...) any how.
  if exists('g:__clap_forerunner_result')
    let l:raw_lines = g:__clap_forerunner_result
  else
    let l:raw_lines = s:get_source()
  endif

  call clap#filter#on_typed(g:clap.provider.filter(), l:cur_input, l:raw_lines)
endfunction

" =======================================
" async implementation
" =======================================
function! s:on_typed_async_impl() abort
  call g:clap.display.clear_highlight()
  let l:cur_input = g:clap.input.get()

  if empty(l:cur_input)
    if exists('g:__clap_raw_source')
      call g:clap.display.set_lines_lazy(g:__clap_raw_source)
      call clap#indicator#set_matches('['.g:__clap_initial_source_size.']')
      call clap#sign#toggle_cursorline()
      call g:clap#display_win.shrink_if_undersize()
      call g:clap.preview.hide()
    endif
    call clap#highlight#clear()
    return
  endif

  " Do not clear the outdated content as it would cause the annoying flicker.
  " call g:clap.display.clear()

<<<<<<< HEAD
  if g:clap.provider.source_type == g:__t_string
    call clap#filter#async#dyn#start(g:clap.provider._().source)
    return
  elseif g:clap.provider.source_type == g:__t_func_string
    call clap#filter#async#dyn#start(g:clap.provider._().source())
    return
  endif

  let cmd = g:clap.provider.source_async_or_default()

  if clap#filter#async#external#using_maple()
    call clap#rooter#run(function('clap#maple#job_start'), cmd)
=======
  if g:clap.provider.id ==# 'blines'
    let source_file = expand('#'.g:clap.start.bufnr.':p')
    let blines_cmd = clap#maple#blines_subcommand(g:clap.input.get())
    let maple_cmd = printf('%s %s', blines_cmd, source_file)
    call clap#rooter#run(function('clap#maple#job_start'), maple_cmd)
>>>>>>> 8130b9bb
  else
    let cmd = g:clap.provider.source_async_or_default()

    if clap#filter#async#external#using_maple()
      call clap#rooter#run(function('clap#maple#job_start'), cmd)
    else
      call clap#rooter#run(function('clap#dispatcher#job_start'), cmd)
    endif
  endif

  call clap#spinner#set_busy()
endfunction

" Choose the suitable way according to the source size.
function! s:detect_should_switch_to_async() abort
  " Optimze for blines provider.
  if g:clap.provider.id ==# 'blines'
    return v:true
  endif

  if g:clap.provider.is_pure_async()
        \ || g:clap.provider.source_type == g:__t_string
        \ || g:clap.provider.source_type == g:__t_func_string
    return v:true
  endif

  let Source = g:clap.provider._().source

  if g:clap.provider.source_type == g:__t_list
    let s:cur_source = Source
  elseif g:clap.provider.source_type == g:__t_func_list
    let s:cur_source = Source()
  endif

  let g:__clap_raw_source = s:cur_source
  let g:__clap_initial_source_size = len(g:__clap_raw_source)

  if clap#filter#beyond_capacity(g:__clap_initial_source_size)
    return v:true
  endif

  return v:false
endfunction

function! s:should_switch_to_async() abort
  if has_key(g:clap.provider, 'should_switch_to_async')
    return g:clap.provider.should_switch_to_async
  else
    let should_switch_to_async = s:detect_should_switch_to_async()
    let g:clap.provider.should_switch_to_async = should_switch_to_async
    return should_switch_to_async
  endif
endfunction

"                          filter
"                       /  (sync/async)
"             on_typed -
"           /           \
"          /              dispatcher
" on_enter                 (async)        --> on_exit
"          \
"           \
"             on_move
"
function! clap#impl#on_typed() abort
  " If user explicitly uses the external filter, just use the async impl then,
  " even the forerunner job is finished already.
  if clap#api#has_externalfilter()
    call s:on_typed_async_impl()
    return
  endif

  if exists('g:__clap_forerunner_result')
    call s:on_typed_sync_impl()
    return
  endif

  if g:clap.provider.can_async() &&
        \ (get(g:clap.context, 'async') is v:true || s:should_switch_to_async())
    call s:on_typed_async_impl()
  else
    call s:on_typed_sync_impl()
  endif
endfunction

let &cpoptions = s:save_cpo
unlet s:save_cpo<|MERGE_RESOLUTION|>--- conflicted
+++ resolved
@@ -96,7 +96,14 @@
   " Do not clear the outdated content as it would cause the annoying flicker.
   " call g:clap.display.clear()
 
-<<<<<<< HEAD
+  if g:clap.provider.id ==# 'blines'
+    let source_file = expand('#'.g:clap.start.bufnr.':p')
+    let blines_cmd = clap#maple#blines_subcommand(g:clap.input.get())
+    let maple_cmd = printf('%s %s', blines_cmd, source_file)
+    call clap#filter#async#dyn#start_directly(maple_cmd)
+    return
+  endif
+
   if g:clap.provider.source_type == g:__t_string
     call clap#filter#async#dyn#start(g:clap.provider._().source)
     return
@@ -109,21 +116,8 @@
 
   if clap#filter#async#external#using_maple()
     call clap#rooter#run(function('clap#maple#job_start'), cmd)
-=======
-  if g:clap.provider.id ==# 'blines'
-    let source_file = expand('#'.g:clap.start.bufnr.':p')
-    let blines_cmd = clap#maple#blines_subcommand(g:clap.input.get())
-    let maple_cmd = printf('%s %s', blines_cmd, source_file)
-    call clap#rooter#run(function('clap#maple#job_start'), maple_cmd)
->>>>>>> 8130b9bb
   else
-    let cmd = g:clap.provider.source_async_or_default()
-
-    if clap#filter#async#external#using_maple()
-      call clap#rooter#run(function('clap#maple#job_start'), cmd)
-    else
-      call clap#rooter#run(function('clap#dispatcher#job_start'), cmd)
-    endif
+    call clap#rooter#run(function('clap#dispatcher#job_start'), cmd)
   endif
 
   call clap#spinner#set_busy()
