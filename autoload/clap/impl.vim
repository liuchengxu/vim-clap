--- conflicted
+++ resolved
@@ -137,21 +137,13 @@
 
   let cmd = g:clap.provider.source_async_or_default()
 
-<<<<<<< HEAD
   call clap#rpc#send()
 
-  " if clap#filter#using_maple()
+  " if clap#filter#external#using_maple()
     " call clap#rooter#run(function('clap#maple#job_start'), cmd)
   " else
     " call clap#rooter#run(function('clap#dispatcher#job_start'), cmd)
   " endif
-=======
-  if clap#filter#external#using_maple()
-    call clap#rooter#run(function('clap#maple#job_start'), cmd)
-  else
-    call clap#rooter#run(function('clap#dispatcher#job_start'), cmd)
-  endif
->>>>>>> ff882a0c
 
   call clap#spinner#set_busy()
 endfunction
