--- conflicted
+++ resolved
@@ -79,11 +79,7 @@
   let l:has_no_matches = v:false
 
   " Do not use get(g:, '__clap_forerunner_result', s:get_source()) as vim
-<<<<<<< HEAD
-  " evaluates the default any how.
-=======
   " evaluates the default value of get(...) any how.
->>>>>>> 1f204ff2
   if exists('g:__clap_forerunner_result')
     let l:raw_lines = g:__clap_forerunner_result
   else
