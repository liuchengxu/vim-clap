" Author: liuchengxu <xuliuchengxlc@gmail.com>
" Description: Job control of async provider.

let s:save_cpo = &cpoptions
set cpoptions&vim

let s:job_timer = -1
let s:dispatcher_delay = 300
let s:job_id = -1

let s:drop_cache = get(g:, 'clap_dispatcher_drop_cache', v:true)

function! s:jobstop() abort
  if s:job_id > 0
    call clap#job#stop(s:job_id)
    let s:job_id = -1
  endif
endfunction

function! s:put_raw_lines(lines) abort
  if s:has_converter
    let lines = map(a:lines, 's:Converter(v:val)')
  else
    let lines = a:lines
  endif

  " Set or append lines
  if s:did_set_lines
    call g:clap.display.append_lines(lines)
  else
    call g:clap.display.set_lines(lines)
    let s:did_set_lines = v:true
  endif
endfunction

if has('nvim')

  if s:drop_cache
    " to_cache is a List.
    function! s:handle_cache(to_cache) abort
      let s:dropped_size += len(a:to_cache)
    endfunction

    function! s:set_matches_count() abort
      let matches_count = s:loaded_size + s:dropped_size
      call clap#state#refresh_matches_count(string(matches_count))
    endfunction
  else
    function! s:handle_cache(to_cache) abort
      call extend(g:clap.display.cache, a:to_cache)
    endfunction

    function! s:set_matches_count() abort
      let matches_count = s:loaded_size + len(g:clap.display.cache)
      call clap#state#refresh_matches_count(string(matches_count))
    endfunction
  endif

  function! s:apply_append_or_cache(raw_output) abort
    let raw_output = a:raw_output

    " Reach the preload capacity for the first time
    " Append the minimum raw_output, the rest goes to the cache.
    if len(raw_output) + s:loaded_size >= g:clap.display.preload_capacity
      " Here are dragons!
      let start = g:clap.display.preload_capacity - s:loaded_size
      let to_append = raw_output[:start-1]
      let to_cache = raw_output[start :]

      " Discard?
      call s:handle_cache(to_cache)

      let s:preload_is_complete = v:true
      let s:loaded_size += len(to_append)

      let to_put = to_append
    else
      let s:loaded_size += len(raw_output)
      let to_put = raw_output
    endif

    call s:put_raw_lines(to_put)
  endfunction

  function! s:append_output(data) abort
    if empty(a:data)
      return
    endif

    if s:preload_is_complete
      call s:handle_cache(a:data)
    else
      call s:apply_append_or_cache(a:data)
    endif

    call s:set_matches_count()
  endfunction

  function! s:on_event(job_id, data, event) abort
    " We only process the job that was spawned last time.
    if s:job_id == a:job_id
      if a:event ==# 'stdout'
        " Second last is the real last one for neovim.
        call s:append_output(a:data[:-2])
      elseif a:event ==# 'stderr'
        if !empty(a:data) && a:data != ['']
          let error_info = [
                \ 'Error occurs when dispatching the command',
                \ 'job_id: '.a:job_id,
                \ 'working directory: '.(exists('g:__clap_provider_cwd') ? g:__clap_provider_cwd : getcwd()),
                \ 'command: '.s:executed_cmd,
                \ 'message: '
                \ ]
          let error_info += a:data
          call s:abort_job(error_info)
        endif
      else
        call s:on_exit_common()
      endif
    endif
  endfunction

  function! s:job_start(cmd) abort
    " We choose the lcd way instead of the cwd option of job for the
    " consistence purpose.
    let s:job_id = jobstart(a:cmd, {
          \ 'on_exit': function('s:on_event'),
          \ 'on_stdout': function('s:on_event'),
          \ 'on_stderr': function('s:on_event'),
          \ })
  endfunction

else

  if s:drop_cache
    function! s:handle_cache(_line_to_cache) abort
      let s:dropped_size += 1
    endfunction

    function! s:matched_count_when_preload_is_complete() abort
      return s:loaded_size + s:dropped_size
    endfunction
  else
    function! s:handle_cache(line_to_cache) abort
      call add(g:clap.display.cache, a:line_to_cache)
    endfunction

    function! s:matched_count_when_preload_is_complete() abort
      return s:loaded_size + len(g:clap.display.cache)
    endfunction
  endif

  function! s:append_output(preload) abort
    if empty(a:preload)
      return
    endif

    call s:put_raw_lines(a:preload)

    let s:loaded_size = len(a:preload)
    let s:preload_is_complete = v:true
  endfunction

  function! s:update_indicator() abort
    if s:preload_is_complete
      let matches_count = s:matched_count_when_preload_is_complete()
    else
      let matches_count = g:clap.display.line_count()
    endif

    call clap#state#refresh_matches_count(string(matches_count))
  endfunction

  function! s:post_check() abort
    if !s:preload_is_complete
      call s:append_output(s:vim_output)
    endif
    call s:on_exit_common()
    call s:update_indicator()
  endfunction

  function! s:out_cb(channel, message) abort
    if s:job_id > 0 && a:channel == s:job_channel
      if s:preload_is_complete
        call s:handle_cache(a:message)
      else
        call add(s:vim_output, a:message)
        if len(s:vim_output) >= g:clap.display.preload_capacity
          call s:append_output(s:vim_output)
        endif
      endif
    endif
  endfunction

  function! s:err_cb(channel, message) abort
    if s:job_id > 0 && clap#job#vim8_job_id_of(a:channel) == s:job_id
      let error_info = [
            \ 'Error occurs when dispatching the command',
            \ 'working directory: '.(exists('g:__clap_provider_cwd') ? g:__clap_provider_cwd : getcwd()),
            \ 'channel: '.a:channel,
            \ 'message: '.string(a:message),
            \ 'command: '.s:executed_cmd,
            \ ]
      call s:abort_job(error_info)
    endif
  endfunction

  function! s:close_cb(channel) abort
    if s:job_id > 0 && clap#job#vim8_job_id_of(a:channel) == s:job_id
      call s:post_check()
    endif
  endfunction

  function! s:exit_cb(job, _exit_code) abort
    if s:job_id > 0 && clap#job#get_vim8_job_id(a:job) == s:job_id
      call s:post_check()
    endif
  endfunction

  function! s:job_start(cmd) abort
    let job = job_start(clap#job#wrap_cmd(a:cmd), {
          \ 'in_io': 'null',
          \ 'err_cb': function('s:err_cb'),
          \ 'out_cb': function('s:out_cb'),
          \ 'exit_cb': function('s:exit_cb'),
          \ 'close_cb': function('s:close_cb'),
          \ 'noblock': 1,
          \ })
<<<<<<< HEAD
=======
    let s:job_channel = job_getchannel(job)
>>>>>>> c62e3094
    let s:job_id = clap#job#get_vim8_job_id(job)
  endfunction

endif

function! s:abort_job(error_info) abort
  call s:jobstop()
  call g:clap.display.set_lines(a:error_info)
  call clap#spinner#set_idle()
endfunction

function! s:on_exit_common() abort
  if s:has_no_matches()
    call g:clap.display.set_lines([g:clap_no_matches_msg])
    call clap#indicator#set_matches('[0]')
    call clap#sign#disable_cursorline()
  else
    call clap#sign#reset_to_first_line()
  endif
  call clap#spinner#set_idle()
endfunction

function! s:has_no_matches() abort
  let g:__clap_has_no_matches = !s:did_set_lines
  return g:__clap_has_no_matches
endfunction

function! s:apply_job_start(_timer) abort
  call clap#rooter#run(function('s:job_start'), s:cmd)

  let s:executed_time = strftime('%Y-%m-%d %H:%M:%S')
  let s:executed_cmd = s:cmd
endfunction

function! s:prepare_job_start(cmd) abort
  call s:jobstop()

  let s:cache_size = 0
  let s:loaded_size = 0
  let s:dropped_size = 0
  let g:clap.display.cache = []
  let s:preload_is_complete = v:false
  let s:did_set_lines = v:false

  let s:cmd = a:cmd

  let s:vim_output = []

  let s:has_converter = has_key(g:clap.provider._(), 'converter')
  if s:has_converter
    let s:Converter = g:clap.provider._().converter
  endif
endfunction

function! s:job_strart_with_delay() abort
  if s:job_timer != -1
    call timer_stop(s:job_timer)
  endif

  let s:job_timer = timer_start(s:dispatcher_delay, function('s:apply_job_start'))
endfunction

" Start a job immediately given the command.
function! clap#dispatcher#job_start(cmd) abort
  call s:prepare_job_start(a:cmd)
  call s:apply_job_start('')
endfunction

" Start a job with a delay given the command.
function! clap#dispatcher#job_start_with_delay(cmd) abort
  call s:prepare_job_start(a:cmd)
  call s:job_strart_with_delay()
endfunction

function! clap#dispatcher#jobstop() abort
  call s:jobstop()
endfunction

let &cpoptions = s:save_cpo
unlet s:save_cpo<|MERGE_RESOLUTION|>--- conflicted
+++ resolved
@@ -226,10 +226,7 @@
           \ 'close_cb': function('s:close_cb'),
           \ 'noblock': 1,
           \ })
-<<<<<<< HEAD
-=======
     let s:job_channel = job_getchannel(job)
->>>>>>> c62e3094
     let s:job_id = clap#job#get_vim8_job_id(job)
   endfunction
 
