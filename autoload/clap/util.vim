--- conflicted
+++ resolved
@@ -127,11 +127,7 @@
 
 " Argument: Funcref to run as well as its args
 function! clap#util#run_rooter(Run, ...) abort
-<<<<<<< HEAD
-  if get(g:, 'clap_disable_run_from_project_root', v:false)
-=======
   if get(g:, 'clap_disable_run_rooter', v:false)
->>>>>>> 8ed43910
         \ || !g:clap.provider.has_enable_rooter()
     return call(a:Run, a:000)
   endif
