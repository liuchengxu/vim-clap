" Author: liuchengxu <xuliuchengxlc@gmail.com>
" Description: Change state of current filtering, e.g., matches count.

let s:save_cpo = &cpoptions
set cpoptions&vim

" NOTE: some local variable without explicit l:, e.g., count,
" may run into some erratic read-only error.
function! clap#state#refresh_matches_count(cnt) abort
  call clap#indicator#set_matches_number(a:cnt)
  call clap#sign#reset_to_first_line()
endfunction

function! clap#state#process_filter_message(decoded_msg, ensure_sign_exists) abort
  if !g:clap.display.win_is_valid()
    return
  endif

  let decoded = a:decoded_msg

  if has_key(decoded, 'total')
    if decoded.total == 0 && exists('g:__clap_lines_truncated_map')
      unlet g:__clap_lines_truncated_map
    endif
    call clap#indicator#set_matches_number(decoded.total)
  endif

  if has_key(decoded, 'matched')
    call clap#indicator#set('['.decoded.matched.'/'.decoded.processed.']')
  elseif has_key(decoded, 'total_matched')
    if has_key(decoded, 'total_processed')
      call clap#indicator#set('['.decoded.total_matched.'/'.decoded.total_processed.']')
    else
      call clap#indicator#set_matches_number(decoded.total_matched)
    endif
  endif

  if has_key(decoded, 'lines')
    call g:clap.display.set_lines(decoded.lines)
    if empty(decoded.lines)
      call g:clap.preview.clear()
      return
    endif
  endif

  if has_key(decoded, 'truncated_map')
    let g:__clap_lines_truncated_map = decoded.truncated_map
  endif

  if has_key(decoded, 'icon_added')
    let g:__clap_icon_added_by_maple = decoded.icon_added
  endif

  if a:ensure_sign_exists
    call clap#sign#ensure_exists()
  endif

  if has_key(decoded, 'indices')
    try
      call clap#highlight#add_fuzzy_async_with_delay(decoded.indices)
    catch
      return
    endtry
  endif
endfunction

function! clap#state#process_progress(matched, processed) abort
  call clap#indicator#set('['.a:matched.'/'.a:processed.']')
endfunction

function! clap#state#process_progress_full(display_lines, matched, processed) abort
  call clap#indicator#set('['.a:matched.'/'.a:processed.']')
  call g:clap.display.set_lines(a:display_lines.lines)
  call clap#highlight#add_fuzzy_async_with_delay(a:display_lines.indices)
  let g:__clap_icon_added_by_maple = a:display_lines.icon_added
  if !empty(a:display_lines.truncated_map)
    let g:__clap_lines_truncated_map = a:display_lines.truncated_map
  endif
endfunction

function! clap#state#process_preview_result(result) abort
  if has_key(a:result, 'lines')
    try
      call g:clap.preview.show(a:result.lines)
    catch
      " Neovim somehow has a bug decoding the lines
      call g:clap.preview.show(['Error occurred while showing the preview:', v:exception, '', string(a:result.lines)])
      return
    endtry
    if has_key(a:result, 'syntax')
      call g:clap.preview.set_syntax(a:result.syntax)
    elseif has_key(a:result, 'fname')
      call g:clap.preview.set_syntax(clap#ext#into_filetype(a:result.fname))
    endif
    call clap#preview#highlight_header()

    if has_key(a:result, 'hi_lnum')
      call g:clap.preview.add_highlight(a:result.hi_lnum+1)
    endif
  endif
endfunction

function! clap#state#process_response_on_typed(result) abort
  if has_key(a:result, 'initial_size')
    let g:clap.display.initial_size = a:result.initial_size
  endif

  call clap#indicator#set_matches_number(a:result.total)

  if a:result.total == 0
    call clap#state#clear_screen()
    return
  endif

  if has_key(a:result, 'truncated_map')
    let g:__clap_lines_truncated_map = a:result.truncated_map
  endif

  if has_key(a:result, 'icon_added')
    let g:__clap_icon_added_by_maple = a:result.icon_added
  endif

  call g:clap.display.set_lines(a:result.lines)
  call clap#highlight#add_fuzzy_async_with_delay(a:result.indices)
  call clap#preview#async_open_with_delay()
  call clap#sign#ensure_exists()

  if has_key(a:result, 'preview') && !empty(a:result.preview)
    call clap#state#process_preview_result(a:result.preview)
  endif
endfunction

function! clap#state#clear_screen() abort
  if exists('g:__clap_lines_truncated_map')
    unlet g:__clap_lines_truncated_map
  endif
  call g:clap.display.clear()
  call g:clap.preview.clear()
  call clap#indicator#set_none()
endfunction

function! clap#state#init_display(lines, truncated_map, icon_added, using_cache) abort
  if empty(g:clap.input.get())
    if g:clap.provider.id ==# 'blines'
      call clap#provider#blines#initialize(a:lines)
    else
      call g:clap.display.set_lines_lazy(a:lines)
    endif
    call g:clap#display_win.shrink_if_undersize()
  endif

  if !empty(a:truncated_map)
    let g:__clap_lines_truncated_map = a:truncated_map
  endif
  let g:__clap_icon_added_by_maple = a:icon_added

  call clap#indicator#update_matches_on_forerunner_done()
  call clap#sign#ensure_exists()

  if a:using_cache
    let g:__clap_current_forerunner_status = g:clap_forerunner_status_sign.using_cache
  else
    let g:__clap_current_forerunner_status = g:clap_forerunner_status_sign.done
  endif
  call clap#spinner#refresh()
  call clap#preview#async_open_with_delay()
endfunction

function! clap#state#set_input(new) abort
  call g:clap.input.set(a:new)
  " Move cursor to the end of line.
  call clap#api#win_execute(g:clap.input.winid, 'call cursor(1, 1000)')
endfunction

" Returns the cached source tmp file.
"
" Write the providers whose `source` is list-style into a tempfile.
function! clap#state#into_tempfile(source_list) abort
  if has_key(g:clap.provider, 'source_tempfile')
    let tmp = g:clap.provider.source_tempfile
    return tmp
  else
    let tmp = tempname()
    if writefile(a:source_list, tmp) == 0
      call add(g:clap.tmps, tmp)
      let g:clap.provider.source_tempfile = tmp
      return tmp
    else
      call g:clap.abort('Fail to write source to a temp file')
      return ''
    endif
  endif
endfunction

function! s:unlet_vars(vars) abort
  for var in a:vars
    if exists(var)
      execute 'unlet' var
    endif
  endfor
endfunction

function! s:remove_provider_tmp_vars(vars) abort
  for var in a:vars
    if has_key(g:clap.provider, var)
      call remove(g:clap.provider, var)
    endif
  endfor
endfunction

" Clear the previous temp state when invoking a new provider.
function! clap#state#clear_pre() abort
  call s:unlet_vars([
        \ 's:current_matches',
        \ 'g:__clap_raw_source',
        \ 'g:__clap_provider_cwd',
        \ 'g:__clap_forerunner_result',
        \ 'g:__clap_initial_source_size',
        \ 'g:__clap_match_scope_enum',
        \ 'g:__clap_recent_files_dyn_tmp',
        \ ])
  let g:clap.display.initial_size = -1
  let g:__clap_icon_added_by_maple = v:false
  call clap#indicator#clear()
<<<<<<< HEAD
  call clap#preview#clear()
=======
  call clap#indicator#set_none()
>>>>>>> dbf9c6c9
  if exists('g:__clap_forerunner_tempfile')
    unlet g:__clap_forerunner_tempfile
  endif
endfunction

" Clear temp state on clap#_exit()
function! clap#state#clear_post() abort
  call s:remove_provider_tmp_vars([
        \ 'args',
        \ 'source_tempfile',
        \ 'should_switch_to_async',
        \ ])

  call s:unlet_vars([
        \ 'g:__clap_fuzzy_matched_indices',
        \ 'g:__clap_lines_truncated_map',
        \ ])
endfunction

let &cpoptions = s:save_cpo
unlet s:save_cpo<|MERGE_RESOLUTION|>--- conflicted
+++ resolved
@@ -222,11 +222,6 @@
   let g:clap.display.initial_size = -1
   let g:__clap_icon_added_by_maple = v:false
   call clap#indicator#clear()
-<<<<<<< HEAD
-  call clap#preview#clear()
-=======
-  call clap#indicator#set_none()
->>>>>>> dbf9c6c9
   if exists('g:__clap_forerunner_tempfile')
     unlet g:__clap_forerunner_tempfile
   endif
