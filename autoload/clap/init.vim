--- conflicted
+++ resolved
@@ -136,23 +136,11 @@
   call s:ensure_hl_exists('ClapMatches', 'Search')
   call s:ensure_hl_exists('ClapNoMatchesFound', 'ErrorMsg')
 
-<<<<<<< HEAD
-  if !hlexists('ClapNoMatchesFound')
-    hi default link ClapNoMatchesFound ErrorMsg
-  endif
-  if !hlexists('ClapCurrentSelection')
-    hi ClapCurrentSelection cterm=bold gui=bold ctermfg=224 guifg=#ffd7d7
-  endif
-  if !hlexists('ClapSelected')
-    hi ClapSelected cterm=bold,underline gui=bold,underline ctermfg=80 guifg=#5fd7d7
-  endif
-=======
   hi ClapDefaultSelected         cterm=bold,underline gui=bold,underline ctermfg=80 guifg=#5fd7d7
   hi ClapDefaultCurrentSelection cterm=bold gui=bold ctermfg=224 guifg=#ffd7d7
 
   call s:ensure_hl_exists('ClapSelected', 'ClapDefaultSelected')
   call s:ensure_hl_exists('ClapCurrentSelection', 'ClapDefaultCurrentSelection')
->>>>>>> a1480791
 
   call s:init_hi_submatches()
 endfunction
