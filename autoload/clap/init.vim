" Author: liuchengxu <xuliuchengxlc@gmail.com>
" Description: Initialize the plugin, including making a compatible API layer
" and flexiable highlight groups.

let s:save_cpo = &cpoptions
set cpoptions&vim

let s:is_nvim = has('nvim')

<<<<<<< HEAD
if s:is_nvim
  function! s:reconfigure_display_opts() abort
    call clap#floating_win#reconfigure_display_opts()
  endfunction
else
  function! s:reconfigure_display_opts() abort
    call clap#popup#reconfigure_display_opts()
  endfunction
endif
=======
let s:input_default_hi_group = 'Visual'
let s:display_default_hi_group = 'Pmenu'
let s:preview_defaualt_hi_group = 'PmenuSel'

function! s:extract(group, what, gui_or_cterm) abort
  return synIDattr(synIDtrans(hlID(a:group)), a:what, a:gui_or_cterm)
endfunction

function! s:extract_or(group, what, gui_or_cterm, default) abort
  let v = s:extract(a:group, a:what, a:gui_or_cterm)
  return empty(v) ? a:default : v
endfunction

function! s:hi_display_invisible() abort
  " People can use their own display highlight group, so can't use s:display_default_hi_group here.
  let guibg = s:extract_or(s:display_group, 'bg', 'gui', '#544a65')
  let ctermbg = s:extract_or(s:display_group, 'bg', 'cterm', '60')
  execute printf(
        \ 'hi ClapDisplayInvisibleEndOfBuffer ctermfg=%s guifg=%s',
        \ ctermbg,
        \ guibg
        \ )
endfunction

function! s:hi_preview_invisible() abort
  let guibg = s:extract_or(s:preview_group, 'bg', 'gui', '#5e5079')
  let ctermbg = s:extract_or(s:preview_group, 'bg', 'cterm', '60')
  execute printf(
        \ 'hi ClapPreviewInvisibleEndOfBuffer ctermfg=%s guifg=%s',
        \ ctermbg,
        \ guibg
        \ )
endfunction

" Try to sync the spinner bg with input window.
function! s:hi_spinner() abort
  let vis_ctermbg = s:extract_or(s:input_default_hi_group, 'bg', 'cterm', '60')
  let vis_guibg = s:extract_or(s:input_default_hi_group, 'bg', 'gui', '#544a65')
  let fn_ctermfg = s:extract_or('Function', 'fg', 'cterm', '170')
  let fn_guifg = s:extract_or('Function', 'fg', 'gui', '#bc6ec5')
  execute printf(
        \ 'hi ClapSpinner guifg=%s ctermfg=%s ctermbg=%s guibg=%s gui=bold cterm=bold',
        \ fn_guifg,
        \ fn_ctermfg,
        \ vis_ctermbg,
        \ vis_guibg,
        \ )
endfunction

function! s:or_hi(group_name, cermfg, guifg) abort
  if !hlexists(a:group_name)
    execute printf(
          \ 'hi %s ctermfg=%s guifg=%s ctermbg=%s guibg=%s gui=bold cterm=bold',
          \ a:group_name,
          \ a:cermfg,
          \ a:guifg,
          \ 'NONE',
          \ 'NONE',
          \ )
  endif
endfunction

function! s:init_submatches_hl_group() abort
  let clap_sub_matches = [
        \ [173 , '#e18254'] ,
        \ [196 , '#f2241f'] ,
        \ [184 , '#e5d11c'] ,
        \ [32  , '#4f97d7'] ,
        \ [170 , '#bc6ec5'] ,
        \ [178 , '#ffbb7d'] ,
        \ [136 , '#b1951d'] ,
        \ [29  , '#2d9574'] ,
        \ ]

  " idx from 1
  call map(clap_sub_matches, 's:or_hi("ClapMatches".(v:key+1), v:val[0], v:val[1])')
endfunction

function! s:add_fuzzy_match_hl_group(idx, ctermfg, guifg) abort
  let group_name = 'ClapFuzzyMatches'.a:idx
  call s:or_hi(group_name, a:ctermfg, a:guifg)
  if !s:is_nvim
    call prop_type_add(group_name, {'highlight': group_name})
  endif
endfunction

function! s:init_fuzzy_match_hl_groups() abort
  if exists('g:clap_fuzzy_match_hl_groups')
    let clap_fuzzy_matches = g:clap_fuzzy_match_hl_groups
  else
    let clap_fuzzy_matches = [
          \ [118 , '#87ff00'] ,
          \ [82  , '#5fff00'] ,
          \ [46  , '#00ff00'] ,
          \ [47  , '#00ff5f'] ,
          \ [48  , '#00ff87'] ,
          \ [49  , '#00ffaf'] ,
          \ [50  , '#00ffd7'] ,
          \ [51  , '#00ffff'] ,
          \ [87  , '#5fffff'] ,
          \ [123 , '#87ffff'] ,
          \ [159 , '#afffff'] ,
          \ [195 , '#d7ffff'] ,
          \ ]
  endif

  " idx from 1
  call map(clap_fuzzy_matches, 's:add_fuzzy_match_hl_group(v:key+1, v:val[0], v:val[1])')

  let g:__clap_fuzzy_matches_hl_group_cnt = len(clap_fuzzy_matches)
  let g:__clap_fuzzy_last_hl_group = 'ClapFuzzyMatches'.g:__clap_fuzzy_matches_hl_group_cnt
endfunction

function! s:ensure_hl_exists(group, default) abort
  if !hlexists(a:group)
    execute 'hi default link' a:group a:default
  endif
endfunction

function! s:hi_clap_symbol() abort
  let input_ctermbg = s:extract_or('ClapInput', 'bg', 'cterm', '60')
  let input_guibg = s:extract_or('ClapInput', 'bg', 'gui', '#544a65')
  let normal_ctermfg = s:extract_or('Normal', 'bg', 'cterm', '249')
  let normal_guifg = s:extract_or('Normal', 'bg', 'gui', '#b2b2b2')
  execute printf(
        \ 'hi ClapSymbol guifg=%s ctermfg=%s ctermbg=%s guibg=%s',
        \ input_guibg,
        \ input_ctermbg,
        \ normal_ctermfg,
        \ normal_guifg,
        \ )
endfunction

function! s:colorschme_adaptive() abort
  call s:hi_display_invisible()
  call s:hi_preview_invisible()
  call s:hi_clap_symbol()
  call clap#icon#def_color_components()
endfunction

function! s:init_hi_groups() abort
  if !hlexists('ClapSpinner')
    call s:hi_spinner()
    augroup ClapRefreshSpinner
      autocmd!
      autocmd ColorScheme * call s:hi_spinner()
    augroup END
  endif

  if !hlexists('ClapQuery')
    " A bit repeatation code here in case of ClapSpinner is defined explicitly.
    let vis_ctermbg = s:extract_or(s:input_default_hi_group, 'bg', 'cterm', '60')
    let vis_guibg = s:extract_or(s:input_default_hi_group, 'bg', 'gui', '#544a65')
    let ident_ctermfg = s:extract_or('Normal', 'fg', 'cterm', '249')
    let ident_guifg = s:extract_or('Normal', 'fg', 'gui', '#b2b2b2')
    execute printf(
          \ 'hi ClapQuery guifg=%s ctermfg=%s ctermbg=%s guibg=%s cterm=bold gui=bold',
          \ ident_guifg,
          \ ident_ctermfg,
          \ vis_ctermbg,
          \ vis_guibg,
          \ )
  endif

  call s:hi_clap_symbol()

  let s:display_group = hlexists('ClapDisplay') ? 'ClapDisplay' : s:display_default_hi_group
  call s:hi_display_invisible()

  let s:preview_group = hlexists('ClapPreview') ? 'ClapPreview' : 'ClapDefaultPreview'
  call s:hi_preview_invisible()

  augroup ClapColorSchemeAdaptive
    autocmd!
    autocmd ColorScheme * call s:colorschme_adaptive()
  augroup END

  hi ClapDefaultPreview          ctermbg=237 guibg=#3E4452
  hi ClapDefaultSelected         ctermfg=80  guifg=#5fd7d7 cterm=bold,underline gui=bold,underline
  hi ClapDefaultCurrentSelection ctermfg=224 guifg=#ffd7d7 cterm=bold gui=bold

  hi default link ClapMatches Search
  hi default link ClapPreview ClapDefaultPreview
  hi default link ClapSelected ClapDefaultSelected
  hi default link ClapPopupCursor Type
  hi default link ClapNoMatchesFound ErrorMsg
  hi default link ClapCurrentSelection ClapDefaultCurrentSelection

  execute 'hi default link ClapInput' s:input_default_hi_group
  execute 'hi default link ClapDisplay' s:display_default_hi_group

  call s:init_submatches_hl_group()
  call s:init_fuzzy_match_hl_groups()
endfunction
>>>>>>> 9fc844d2

function! clap#init#() abort
  call clap#api#bake()
  call clap#themes#init_hi_groups()

  " This augroup should be retained after closing vim-clap for the benefit
  " of next run.
  if !exists('#ClapResize')
    augroup ClapResize
      autocmd!
      autocmd VimResized * call clap#layout#on_resized()
    augroup END
  endif
endfunction

let &cpoptions = s:save_cpo
unlet s:save_cpo<|MERGE_RESOLUTION|>--- conflicted
+++ resolved
@@ -7,7 +7,6 @@
 
 let s:is_nvim = has('nvim')
 
-<<<<<<< HEAD
 if s:is_nvim
   function! s:reconfigure_display_opts() abort
     call clap#floating_win#reconfigure_display_opts()
@@ -17,202 +16,6 @@
     call clap#popup#reconfigure_display_opts()
   endfunction
 endif
-=======
-let s:input_default_hi_group = 'Visual'
-let s:display_default_hi_group = 'Pmenu'
-let s:preview_defaualt_hi_group = 'PmenuSel'
-
-function! s:extract(group, what, gui_or_cterm) abort
-  return synIDattr(synIDtrans(hlID(a:group)), a:what, a:gui_or_cterm)
-endfunction
-
-function! s:extract_or(group, what, gui_or_cterm, default) abort
-  let v = s:extract(a:group, a:what, a:gui_or_cterm)
-  return empty(v) ? a:default : v
-endfunction
-
-function! s:hi_display_invisible() abort
-  " People can use their own display highlight group, so can't use s:display_default_hi_group here.
-  let guibg = s:extract_or(s:display_group, 'bg', 'gui', '#544a65')
-  let ctermbg = s:extract_or(s:display_group, 'bg', 'cterm', '60')
-  execute printf(
-        \ 'hi ClapDisplayInvisibleEndOfBuffer ctermfg=%s guifg=%s',
-        \ ctermbg,
-        \ guibg
-        \ )
-endfunction
-
-function! s:hi_preview_invisible() abort
-  let guibg = s:extract_or(s:preview_group, 'bg', 'gui', '#5e5079')
-  let ctermbg = s:extract_or(s:preview_group, 'bg', 'cterm', '60')
-  execute printf(
-        \ 'hi ClapPreviewInvisibleEndOfBuffer ctermfg=%s guifg=%s',
-        \ ctermbg,
-        \ guibg
-        \ )
-endfunction
-
-" Try to sync the spinner bg with input window.
-function! s:hi_spinner() abort
-  let vis_ctermbg = s:extract_or(s:input_default_hi_group, 'bg', 'cterm', '60')
-  let vis_guibg = s:extract_or(s:input_default_hi_group, 'bg', 'gui', '#544a65')
-  let fn_ctermfg = s:extract_or('Function', 'fg', 'cterm', '170')
-  let fn_guifg = s:extract_or('Function', 'fg', 'gui', '#bc6ec5')
-  execute printf(
-        \ 'hi ClapSpinner guifg=%s ctermfg=%s ctermbg=%s guibg=%s gui=bold cterm=bold',
-        \ fn_guifg,
-        \ fn_ctermfg,
-        \ vis_ctermbg,
-        \ vis_guibg,
-        \ )
-endfunction
-
-function! s:or_hi(group_name, cermfg, guifg) abort
-  if !hlexists(a:group_name)
-    execute printf(
-          \ 'hi %s ctermfg=%s guifg=%s ctermbg=%s guibg=%s gui=bold cterm=bold',
-          \ a:group_name,
-          \ a:cermfg,
-          \ a:guifg,
-          \ 'NONE',
-          \ 'NONE',
-          \ )
-  endif
-endfunction
-
-function! s:init_submatches_hl_group() abort
-  let clap_sub_matches = [
-        \ [173 , '#e18254'] ,
-        \ [196 , '#f2241f'] ,
-        \ [184 , '#e5d11c'] ,
-        \ [32  , '#4f97d7'] ,
-        \ [170 , '#bc6ec5'] ,
-        \ [178 , '#ffbb7d'] ,
-        \ [136 , '#b1951d'] ,
-        \ [29  , '#2d9574'] ,
-        \ ]
-
-  " idx from 1
-  call map(clap_sub_matches, 's:or_hi("ClapMatches".(v:key+1), v:val[0], v:val[1])')
-endfunction
-
-function! s:add_fuzzy_match_hl_group(idx, ctermfg, guifg) abort
-  let group_name = 'ClapFuzzyMatches'.a:idx
-  call s:or_hi(group_name, a:ctermfg, a:guifg)
-  if !s:is_nvim
-    call prop_type_add(group_name, {'highlight': group_name})
-  endif
-endfunction
-
-function! s:init_fuzzy_match_hl_groups() abort
-  if exists('g:clap_fuzzy_match_hl_groups')
-    let clap_fuzzy_matches = g:clap_fuzzy_match_hl_groups
-  else
-    let clap_fuzzy_matches = [
-          \ [118 , '#87ff00'] ,
-          \ [82  , '#5fff00'] ,
-          \ [46  , '#00ff00'] ,
-          \ [47  , '#00ff5f'] ,
-          \ [48  , '#00ff87'] ,
-          \ [49  , '#00ffaf'] ,
-          \ [50  , '#00ffd7'] ,
-          \ [51  , '#00ffff'] ,
-          \ [87  , '#5fffff'] ,
-          \ [123 , '#87ffff'] ,
-          \ [159 , '#afffff'] ,
-          \ [195 , '#d7ffff'] ,
-          \ ]
-  endif
-
-  " idx from 1
-  call map(clap_fuzzy_matches, 's:add_fuzzy_match_hl_group(v:key+1, v:val[0], v:val[1])')
-
-  let g:__clap_fuzzy_matches_hl_group_cnt = len(clap_fuzzy_matches)
-  let g:__clap_fuzzy_last_hl_group = 'ClapFuzzyMatches'.g:__clap_fuzzy_matches_hl_group_cnt
-endfunction
-
-function! s:ensure_hl_exists(group, default) abort
-  if !hlexists(a:group)
-    execute 'hi default link' a:group a:default
-  endif
-endfunction
-
-function! s:hi_clap_symbol() abort
-  let input_ctermbg = s:extract_or('ClapInput', 'bg', 'cterm', '60')
-  let input_guibg = s:extract_or('ClapInput', 'bg', 'gui', '#544a65')
-  let normal_ctermfg = s:extract_or('Normal', 'bg', 'cterm', '249')
-  let normal_guifg = s:extract_or('Normal', 'bg', 'gui', '#b2b2b2')
-  execute printf(
-        \ 'hi ClapSymbol guifg=%s ctermfg=%s ctermbg=%s guibg=%s',
-        \ input_guibg,
-        \ input_ctermbg,
-        \ normal_ctermfg,
-        \ normal_guifg,
-        \ )
-endfunction
-
-function! s:colorschme_adaptive() abort
-  call s:hi_display_invisible()
-  call s:hi_preview_invisible()
-  call s:hi_clap_symbol()
-  call clap#icon#def_color_components()
-endfunction
-
-function! s:init_hi_groups() abort
-  if !hlexists('ClapSpinner')
-    call s:hi_spinner()
-    augroup ClapRefreshSpinner
-      autocmd!
-      autocmd ColorScheme * call s:hi_spinner()
-    augroup END
-  endif
-
-  if !hlexists('ClapQuery')
-    " A bit repeatation code here in case of ClapSpinner is defined explicitly.
-    let vis_ctermbg = s:extract_or(s:input_default_hi_group, 'bg', 'cterm', '60')
-    let vis_guibg = s:extract_or(s:input_default_hi_group, 'bg', 'gui', '#544a65')
-    let ident_ctermfg = s:extract_or('Normal', 'fg', 'cterm', '249')
-    let ident_guifg = s:extract_or('Normal', 'fg', 'gui', '#b2b2b2')
-    execute printf(
-          \ 'hi ClapQuery guifg=%s ctermfg=%s ctermbg=%s guibg=%s cterm=bold gui=bold',
-          \ ident_guifg,
-          \ ident_ctermfg,
-          \ vis_ctermbg,
-          \ vis_guibg,
-          \ )
-  endif
-
-  call s:hi_clap_symbol()
-
-  let s:display_group = hlexists('ClapDisplay') ? 'ClapDisplay' : s:display_default_hi_group
-  call s:hi_display_invisible()
-
-  let s:preview_group = hlexists('ClapPreview') ? 'ClapPreview' : 'ClapDefaultPreview'
-  call s:hi_preview_invisible()
-
-  augroup ClapColorSchemeAdaptive
-    autocmd!
-    autocmd ColorScheme * call s:colorschme_adaptive()
-  augroup END
-
-  hi ClapDefaultPreview          ctermbg=237 guibg=#3E4452
-  hi ClapDefaultSelected         ctermfg=80  guifg=#5fd7d7 cterm=bold,underline gui=bold,underline
-  hi ClapDefaultCurrentSelection ctermfg=224 guifg=#ffd7d7 cterm=bold gui=bold
-
-  hi default link ClapMatches Search
-  hi default link ClapPreview ClapDefaultPreview
-  hi default link ClapSelected ClapDefaultSelected
-  hi default link ClapPopupCursor Type
-  hi default link ClapNoMatchesFound ErrorMsg
-  hi default link ClapCurrentSelection ClapDefaultCurrentSelection
-
-  execute 'hi default link ClapInput' s:input_default_hi_group
-  execute 'hi default link ClapDisplay' s:display_default_hi_group
-
-  call s:init_submatches_hl_group()
-  call s:init_fuzzy_match_hl_groups()
-endfunction
->>>>>>> 9fc844d2
 
 function! clap#init#() abort
   call clap#api#bake()
