--- conflicted
+++ resolved
@@ -564,38 +564,7 @@
     endif
   endfunction
 
-<<<<<<< HEAD
-  function! s:init_blines() abort
-    if s:is_nvim
-      let line_count = nvim_buf_line_count(g:clap.start.bufnr)
-    else
-      let line_count = line('$', g:clap.start.winid)
-    endif
-    let g:clap.display.initial_size = line_count
-
-    if line_count > 0
-      let lines = getbufline(g:clap.start.bufnr, 1, g:clap.display.preload_capacity)
-      call g:clap.display.set_lines_lazy(clap#provider#blines#format(lines))
-      call g:clap#display_win.shrink_if_undersize()
-      call clap#indicator#set_matches('['.line_count.']')
-      call clap#sign#toggle_cursorline()
-    endif
-  endfunction
-
-  function! provider.init_display_win() abort
-    if has_key(self._(), 'init')
-      call self._().init()
-      return
-    endif
-
-    if g:clap.provider.id ==# 'blines'
-      call s:init_blines()
-      return
-    endif
-
-=======
   function! provider.init_default_impl() abort
->>>>>>> 30fa96ed
     if self.is_pure_async()
       return
     elseif self.source_type == g:__t_string
