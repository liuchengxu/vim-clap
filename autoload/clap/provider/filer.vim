--- conflicted
+++ resolved
@@ -35,12 +35,8 @@
   hi default link ClapEmptyDirectory WarningMsg
 endfunction
 
-<<<<<<< HEAD
 " APIs used by Rust backend.
-function! clap#provider#filer#handle_on_create(result) abort
-=======
 function! clap#provider#filer#handle_on_initialize(result) abort
->>>>>>> c90b57f1
   let result = a:result
   call g:clap.display.set_lines(result.entries)
   call clap#sign#reset_to_first_line()
