--- conflicted
+++ resolved
@@ -1,15 +1,11 @@
 " Author: liuchengxu <xuliuchengxlc@gmail.com>
 " Description: Grep on the fly with smart cache strategy in async way.
 
-<<<<<<< HEAD
+let s:save_cpo = &cpo
+set cpo&vim
+
 let s:grep_delay = get(g:, 'clap_provider_grep_delay', 300)
 let s:grep_blink = get(g:, 'clap_provider_grep_blink', [2, 100])
-=======
-let s:save_cpo = &cpo
-set cpo&vim
-
-let s:grep_delay = get(g:, 'clap_provider_grep_delay', 500)
->>>>>>> a29c79e7
 
 let s:old_query = ''
 let s:grep_timer = -1
