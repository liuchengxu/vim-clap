--- conflicted
+++ resolved
@@ -6,13 +6,9 @@
 
 let s:marks = {}
 
-<<<<<<< HEAD
-function! s:format_mark(line) abort
-=======
 let s:preview_size = 5
 
-function! s:format_mark(line)
->>>>>>> 2f4af63b
+function! s:format_mark(line) abort
   return substitute(a:line, '\S', '\=submatch(0)', '')
 endfunction
 
