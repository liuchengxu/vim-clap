--- conflicted
+++ resolved
@@ -83,11 +83,6 @@
 let g:clap_disable_matches_indicator = get(g:, 'clap_disable_matches_indicator', v:false)
 let g:clap_multi_selection_warning_silent = get(g:, 'clap_multi_selection_warning_silent', 0)
 
-<<<<<<< HEAD
-let g:clap_popup_border = get(g:, 'clap_popup_border', has('nvim') ? 'single' : 'rounded')
-
-=======
->>>>>>> c90b57f1
 function! clap#builtin_providers() abort
   if !exists('s:builtin_providers')
     let s:builtin_providers = map(
