--- conflicted
+++ resolved
@@ -123,10 +123,7 @@
 endfunction
 
 function! s:validate_provider(registration_info) abort
-<<<<<<< HEAD
-=======
   " Every provider should specify the sink option.
->>>>>>> 52d2720b
   if !has_key(a:registration_info, 'sink')
     call clap#error('A valid provider must provide sink option')
     return v:false
@@ -141,10 +138,7 @@
       return v:false
     endif
   else
-<<<<<<< HEAD
-=======
     " Pure async provider
->>>>>>> 52d2720b
     if !has_key(a:registration_info, 'on_typed')
       call clap#error('An async provider must provide on_typed option')
       return v:false
