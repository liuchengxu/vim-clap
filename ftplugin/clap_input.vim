if exists('b:clap_input_loaded') || !has('nvim')
  finish
endif

let b:clap_input_loaded = 1

setlocal
  \ nonumber
  \ norelativenumber
  \ nopaste
  \ nomodeline
  \ noswapfile
  \ nocursorline
  \ nocursorcolumn
  \ colorcolumn=
  \ nobuflisted
  \ buftype=nofile
  \ bufhidden=hide
  \ signcolumn=no
  \ textwidth=0
  \ nolist
  \ winfixwidth
  \ winfixheight
  \ nospell
  \ nofoldenable
  \ foldcolumn=0
  \ nowrap

augroup ClapOnTyped
  autocmd!
  autocmd CursorMoved,CursorMovedI <buffer> call clap#handler#on_typed()
augroup END

" From vim-rsi
if !exists('g:loaded_rsi')
  inoremap <silent> <buffer> <C-a>  <C-o>0
  inoremap <silent> <buffer> <C-X><C-A> <C-A>

  inoremap <silent> <buffer> <expr> <C-B> getline('.')=~'^\s*$'&&col('.')>strlen(getline('.'))?"0\<Lt>C-D>\<Lt>Esc>kJs":"\<Lt>Left>"
  inoremap <silent> <buffer> <expr> <C-F> col('.')>strlen(getline('.'))?"\<Lt>C-F>":"\<Lt>Right>"

  inoremap <silent> <buffer> <expr> <C-D> col('.')>strlen(getline('.'))?"\<Lt>C-D>":"\<Lt>Del>"
endif

inoremap <silent> <buffer> <expr> <C-E> col('.')>strlen(getline('.'))<bar><bar>pumvisible()?"\<Lt>C-E>":"\<Lt>End>"

<<<<<<< HEAD
inoremap <silent> <buffer> <CR> <Esc>:<c-u>call clap#handler#sink()<CR>
nnoremap <silent> <buffer> <CR>      :<c-u>call clap#handler#sink()<CR>

inoremap <silent> <buffer> <C-c> <Esc>:call clap#handler#exit()<CR>
nnoremap <silent> <buffer> <C-c>      :call clap#handler#exit()<CR>

inoremap <silent> <buffer> <C-l> <Esc>:call clap#handler#relaunch_providers()<CR>
nnoremap <silent> <buffer> <C-l>      :<c-u>call clap#handler#relaunch_providers()<CR>

=======
inoremap <silent> <buffer> <CR>  <Esc>:<c-u>call clap#handler#sink()<CR>
inoremap <silent> <buffer> <C-c> <Esc>:<c-u>call clap#handler#exit()<CR>
>>>>>>> a962aeae
inoremap <silent> <buffer> <C-g> <Esc>:<c-u>call clap#handler#exit()<CR>

inoremap <silent> <buffer> <Down> <C-R>=clap#navigation#linewise('down')<CR>
inoremap <silent> <buffer> <Up>   <C-R>=clap#navigation#linewise('up')<CR>

inoremap <silent> <buffer> <PageDown> <C-R>=clap#navigation#scroll('down')<CR>
inoremap <silent> <buffer> <PageUp>   <C-R>=clap#navigation#scroll('up')<CR>

inoremap <silent> <buffer> <Tab>       <C-R>=clap#handler#tab_action()<CR>
inoremap <silent> <buffer> <Backspace> <C-R>=clap#handler#bs_action()<CR>

inoremap <silent> <buffer> <C-j> <C-R>=clap#navigation#linewise('down')<CR>
inoremap <silent> <buffer> <C-k> <C-R>=clap#navigation#linewise('up')<CR>

call clap#util#define_open_action_mappings()

if g:clap_insert_mode_only
  inoremap <silent> <buffer> <Esc> <Esc>:<c-u>call clap#handler#exit()<CR>
  finish
endif

nnoremap <silent> <buffer> <CR>      :<c-u>call clap#handler#sink()<CR>
nnoremap <silent> <buffer> <C-c>     :<c-u>call clap#handler#exit()<CR>
nnoremap <silent> <buffer> <C-g>     :<c-u>call clap#handler#exit()<CR>

nnoremap <silent> <buffer> <Down> :<c-u>call clap#navigation#linewise('down')<CR>
nnoremap <silent> <buffer> <Up>   :<c-u>call clap#navigation#linewise('up')<CR>

nnoremap <silent> <buffer> <PageDown> :<c-u>call clap#navigation#scroll('down')<CR>
nnoremap <silent> <buffer> <PageUp>   :<c-u>call clap#navigation#scroll('up')<CR>

nnoremap <silent> <buffer> <C-d> :<c-u>call clap#navigation#scroll('down')<CR>
nnoremap <silent> <buffer> <C-u> :<c-u>call clap#navigation#scroll('up')<CR>

nnoremap <silent> <buffer> <Tab> :<c-u>call clap#handler#tab_action()<CR>

nnoremap <silent> <buffer> gg :<c-u>call clap#navigation#scroll('top')<CR>
nnoremap <silent> <buffer> G  :<c-u>call clap#navigation#scroll('bottom')<CR>

nnoremap <silent> <buffer> j :<c-u>call clap#navigation#linewise('down')<CR>
nnoremap <silent> <buffer> k :<c-u>call clap#navigation#linewise('up')<CR><|MERGE_RESOLUTION|>--- conflicted
+++ resolved
@@ -44,20 +44,10 @@
 
 inoremap <silent> <buffer> <expr> <C-E> col('.')>strlen(getline('.'))<bar><bar>pumvisible()?"\<Lt>C-E>":"\<Lt>End>"
 
-<<<<<<< HEAD
-inoremap <silent> <buffer> <CR> <Esc>:<c-u>call clap#handler#sink()<CR>
-nnoremap <silent> <buffer> <CR>      :<c-u>call clap#handler#sink()<CR>
+inoremap <silent> <buffer> <C-l> <Esc>:call clap#handler#relaunch_providers()<CR>
 
-inoremap <silent> <buffer> <C-c> <Esc>:call clap#handler#exit()<CR>
-nnoremap <silent> <buffer> <C-c>      :call clap#handler#exit()<CR>
-
-inoremap <silent> <buffer> <C-l> <Esc>:call clap#handler#relaunch_providers()<CR>
-nnoremap <silent> <buffer> <C-l>      :<c-u>call clap#handler#relaunch_providers()<CR>
-
-=======
 inoremap <silent> <buffer> <CR>  <Esc>:<c-u>call clap#handler#sink()<CR>
 inoremap <silent> <buffer> <C-c> <Esc>:<c-u>call clap#handler#exit()<CR>
->>>>>>> a962aeae
 inoremap <silent> <buffer> <C-g> <Esc>:<c-u>call clap#handler#exit()<CR>
 
 inoremap <silent> <buffer> <Down> <C-R>=clap#navigation#linewise('down')<CR>
@@ -83,6 +73,8 @@
 nnoremap <silent> <buffer> <C-c>     :<c-u>call clap#handler#exit()<CR>
 nnoremap <silent> <buffer> <C-g>     :<c-u>call clap#handler#exit()<CR>
 
+nnoremap <silent> <buffer> <C-l>     :<c-u>call clap#handler#relaunch_providers()<CR>
+
 nnoremap <silent> <buffer> <Down> :<c-u>call clap#navigation#linewise('down')<CR>
 nnoremap <silent> <buffer> <Up>   :<c-u>call clap#navigation#linewise('up')<CR>
 
