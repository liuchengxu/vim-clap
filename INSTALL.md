# Install the extra dependency for vim-clap

<!-- TOC GFM -->

* [Introduction](#introduction)
* [Build the dependency locally](#build-the-dependency-locally)
  * [`python`(deprecated)](#pythondeprecated)
  * [`Rust`](#rust)
    * [`maple` binary](#maple-binary)
    * [Python dynamic module(deprecated)](#python-dynamic-moduledeprecated)
* [Download the prebuilt binary from GitHub release](#download-the-prebuilt-binary-from-github-release)
  * [Quick installer](#quick-installer)
    * [Unix](#unix)
    * [Windows](#windows)
  * [Manual](#manual)
* [Build the Rust binary via Docker](#build-the-rust-binary-via-docker)
  * [Linux](#linux)

<!-- /TOC -->

## Introduction

vim-clap can work without any other extra dependencies in theory. However, there are some unavoidable performance issues for some providers, see the details at [#140](https://github.com/liuchengxu/vim-clap/issues/140), for you can never expect a Vim plugin written in pure VimL to be fast everywhere even vim9 can make the VimL faster significantly. Pin to some ancient version of vim-clap if you do want one implemented in pure VimL.

Now, only `maple` binary is mandatory for getting a fast and quite responsive vim-clap. The `+python` feature and Python dynamic module have been totally retired.

## Build the dependency locally

### `python`(deprecated)

<details>
  <summary>`python` dependency is totally unneeded since v0.37</summary>

If you want to use the advanced built-in fuzzy match filter which uses the [fzy algorithm](https://github.com/jhawthorn/fzy/blob/master/ALGORITHM.md) implemented in python, then the `python` support is required:

- Vim: `:pyx print("Hello")` should be `Hello`.
- NeoVim:

  ```bash
  # ensure you have installed pynvim
  $ python3 -m pip install pynvim
  ```

</details>

### `Rust`

If you have installed Rust on your system, specifically, `cargo` executable exists, you can build the extra tools for a performant and nicer vim-clap using this single command `:call clap#installer#build_all()`.

If you are using macOS or Linux, building the Rust deps is very convenient, just go to the clap plugin directory and run `make`.

#### `maple` binary

`maple` mainly serves two functions:

1. Expose the fuzzy matched indices so that the matched elements can be highlighted in vim-clap, being a tiny wrapper of external fuzzy filter [fzf](https://github.com/junegunn/fzf) and [fzy](https://github.com/jhawthorn/fzy). Once you installed `maple`, fzy/skim binary are unneeded as `maple` does not rely the binary directly but reuses their filter algorithm internally.

2. Reduce the overhead of async job of Vim/NeoVim dramastically.

To install `maple` you can use the installer function and run `:call clap#installer#build_maple()`, or install it manually:

```bash
cd path/to/vim-clap

# Compile the release build
<<<<<<< HEAD
#
# Try running `rustup update` if the follow command runs into an error.
=======
>>>>>>> dc7089be
cargo build --release
```

#### Python dynamic module(deprecated)

<details>
  <summary>Python dynamic module has been retired since v0.37, please update the `maple` binary to the latest version</summary>

If you don't have `+python`, you can safely skip this section, it's totally fine, vim-clap can still work very well with only `maple` binary installed. This Python dynamic module is mainly for saving the async job when the data set is small.

Now PyO3(v0.11+) supports stable Rust, therefore the nightly Rust is no longer required. Simply use `:call clap#installer#build_python_dynamic_module()` to install the Python dynamic module written in Rust for 10x faster fuzzy filter than the Python version. Refer to the post [Make Vim Python plugin 10x faster using Rust](http://liuchengxu.org/posts/speed-up-vim-python-plugin-using-rust/) for the whole story.

~~[Python dynamic module](https://github.com/liuchengxu/vim-clap#python-dynamic-module) needs to be compiled using Rust nightly, ensure you have installed it if you want to run the installer function successfully:~~

```bash
# You do not have to install Rust nightly since #471
$ rustup toolchain install nightly
```

</details>

## Download the prebuilt binary from GitHub release

You can call `:call clap#installer#download_binary()` in Vim/NeoVim, or do it manually as follows.

### Quick installer

#### Unix

```bash
$ bash install.sh
```

#### Windows

Run `install.ps1` in the powershell.

### Manual

1. Download the binary from the latest release https://github.com/liuchengxu/vim-clap/releases/ according to your system.
2. Rename the downloaded binary to:
   - Unix: `maple`
   - Windows: `maple.exe`
3. Move `maple`/`maple.exe` to `bin` directory. Don't forget to assign execute permission to `maple` via `chmod a+x bin/maple` if you are using the Unix system.

## Build the Rust binary via Docker

### Linux

If you run into the libssl error when using the prebuilt binary from GitHub release, you can try building a static Rust binary:

```bash
$ cd path/to/vim-clap
$ docker run --rm -it -v "$(pwd)":/volume clux/muslrust cargo build --profile production --locked
$ cp target/x86_64-unknown-linux-musl/production/maple bin/maple
# See if it really works
$ ./bin/maple version
```<|MERGE_RESOLUTION|>--- conflicted
+++ resolved
@@ -63,11 +63,8 @@
 cd path/to/vim-clap
 
 # Compile the release build
-<<<<<<< HEAD
 #
 # Try running `rustup update` if the follow command runs into an error.
-=======
->>>>>>> dc7089be
 cargo build --release
 ```
 
