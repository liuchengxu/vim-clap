--- conflicted
+++ resolved
@@ -70,21 +70,12 @@
 
 If you don't have `+python`, you can safely skip this section, it's totally fine, vim-clap can still work very well with only `maple` binary installed. This Python dynamic module is mainly for saving the async job when the data set is small.
 
-<<<<<<< HEAD
-Now PyO3(v0.11+) supports stable Rust, therefore the nightly Rust is no longer required.
-
-Then use `:call clap#installer#build_python_dynamic_module()` to install the Python dynamic module written in Rust for 10x faster fuzzy filter than the Python one. Refer to the post [Make Vim Python plugin 10x faster using Rust](http://liuchengxu.org/posts/speed-up-vim-python-plugin-using-rust/) for the whole story.
+Now PyO3(v0.11+) supports stable Rust, therefore the nightly Rust is no longer required. Simply use `:call clap#installer#build_python_dynamic_module()` to install the Python dynamic module written in Rust for 10x faster fuzzy filter than the Python version. Refer to the post [Make Vim Python plugin 10x faster using Rust](http://liuchengxu.org/posts/speed-up-vim-python-plugin-using-rust/) for the whole story.
 
 ~~[Python dynamic module](https://github.com/liuchengxu/vim-clap#python-dynamic-module) needs to be compiled using Rust nightly, ensure you have installed it if you want to run the installer function successfully:~~
 
 ```bash
 # You do not have to install Rust nightly since #471
-=======
-~~[Python dynamic module](https://github.com/liuchengxu/vim-clap#python-dynamic-module) needs to be compiled using Rust nightly, ensure you have installed it if you want to run the installer function successfully:~~ PyO3 supports stable Rust since pyo3 0.11, therefore the nightly Rust is no longer required.
-
-```bash
-# Rust nightly is not neccessary since #471
->>>>>>> 723d83a2
 $ rustup toolchain install nightly
 ```
 
