[package]
name = "maple"
build = "build.rs"
edition = "2018"
version = "0.1.8"
license = "MIT"
publish = false
include = ["/Cargo.toml", "src/*.rs"]
authors = ["Liu-Cheng Xu <xuliuchengxlc@gmail.com>"]
homepage = "https://github.com/liuchengxu/vim-clap"
categories = ["command-line-utilities"]
description = "vim-clap external filter gadget"

[dependencies]
regex = "1"
rayon = "1.2"
serde = { package = "serde", version = "1.0",  features = ["derive"] }
anyhow = "1.0"
structopt = "0.3"
bytecount = "0.6"
serde_json = "1.0"
lazy_static = "1.4.0"
fuzzy-matcher = "0.3.1"
crossbeam-channel = "0.4"

<<<<<<< HEAD
fuzzy-filter = { path = "crates/fuzzy-filter" }
extracted_fzy = { path = "crates/extracted_fzy" }
=======
fuzzy_filter = { path = "crates/fuzzy_filter" }
>>>>>>> 48f1c29a

[build-dependencies]
built = { package = "built", version = "0.4", features = ["git2"]}<|MERGE_RESOLUTION|>--- conflicted
+++ resolved
@@ -23,12 +23,7 @@
 fuzzy-matcher = "0.3.1"
 crossbeam-channel = "0.4"
 
-<<<<<<< HEAD
-fuzzy-filter = { path = "crates/fuzzy-filter" }
-extracted_fzy = { path = "crates/extracted_fzy" }
-=======
 fuzzy_filter = { path = "crates/fuzzy_filter" }
->>>>>>> 48f1c29a
 
 [build-dependencies]
 built = { package = "built", version = "0.4", features = ["git2"]}